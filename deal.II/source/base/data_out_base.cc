//---------------------------------------------------------------------------
//    $Id$
//    Version: $Name$
//
//    Copyright (C) 1999, 2000, 2001, 2002, 2003, 2004, 2005, 2006, 2007, 2008, 2009, 2010, 2011, 2012 by the deal.II authors
//
//    This file is subject to QPL and may not be  distributed
//    without copyright and license information. Please refer
//    to the file deal.II/doc/license.html for the  text  and
//    further information on this license.
//
//---------------------------------------------------------------------------

//TODO: Do neighbors for dx and povray smooth triangles

//////////////////////////////////////////////////////////////////////
// Remarks on the implementations
//
// Variable names: in most functions, variable names have been
// standardized in the following way:
//
// n1, n2, ni Number of points in coordinate direction 1, 2, i
//    will be 1 if i>=dim
//
// i1, i2, ii Loop variable running up to ni
//
// d1, d2, di Multiplicators for ii to find positions in the
//    array of nodes.
//////////////////////////////////////////////////////////////////////

#include <deal.II/base/data_out_base.h>
#include <deal.II/base/utilities.h>
#include <deal.II/base/parameter_handler.h>
#include <deal.II/base/thread_management.h>
#include <deal.II/base/memory_consumption.h>
#include <deal.II/base/std_cxx1x/shared_ptr.h>
#include <deal.II/base/mpi.h>

#include <cstring>
#include <algorithm>
#include <iomanip>
#include <ctime>
#include <cmath>
#include <set>
#include <sstream>
#include <fstream>

// we use uint32_t and uint8_t below, which are declared here:
#include <stdint.h>

#ifdef HAVE_LIBZ
#  include <zlib.h>
#endif

#ifdef DEAL_II_HAVE_HDF5
#include <hdf5.h>
#endif

DEAL_II_NAMESPACE_OPEN


// we need the following exception from a global function, so can't declare it
// in the usual way inside a class
namespace
{
  DeclException2 (ExcUnexpectedInput,
                  std::string, std::string,
                  << "Unexpected input: expected line\n  <"
                  << arg1
                  << ">\nbut got\n  <"
                  << arg2 << ">");
}


namespace
{
                                   // the functions in this namespace are
                                   // taken from the libb64 project, see
                                   // http://sourceforge.net/projects/libb64
                                   //
                                   // libb64 has been placed in the public
                                   // domain
  namespace base64
  {
    typedef enum
    {
          step_A, step_B, step_C
    } base64_encodestep;

    typedef struct
    {
        base64_encodestep step;
        char result;
    } base64_encodestate;

    void base64_init_encodestate(base64_encodestate* state_in)
    {
      state_in->step = step_A;
      state_in->result = 0;
    }

    inline
    char base64_encode_value(char value_in)
    {
      static const char* encoding
        = "ABCDEFGHIJKLMNOPQRSTUVWXYZabcdefghijklmnopqrstuvwxyz0123456789+/";
      if (value_in > 63) return '=';
      return encoding[(int)value_in];
    }

    int base64_encode_block(const char* plaintext_in,
                            int length_in,
                            char* code_out,
                            base64_encodestate *state_in)
    {
      const char* plainchar = plaintext_in;
      const char* const plaintextend = plaintext_in + length_in;
      char* codechar = code_out;
      char result;
      char fragment;

      result = state_in->result;

      switch (state_in->step)
        {
          while (1)
            {
              case step_A:
                    if (plainchar == plaintextend)
                      {
                        state_in->result = result;
                        state_in->step = step_A;
                        return codechar - code_out;
                      }
                    fragment = *plainchar++;
                    result = (fragment & 0x0fc) >> 2;
                    *codechar++ = base64_encode_value(result);
                    result = (fragment & 0x003) << 4;
              case step_B:
                    if (plainchar == plaintextend)
                      {
                        state_in->result = result;
                        state_in->step = step_B;
                        return codechar - code_out;
                      }
                    fragment = *plainchar++;
                    result |= (fragment & 0x0f0) >> 4;
                    *codechar++ = base64_encode_value(result);
                    result = (fragment & 0x00f) << 2;
              case step_C:
                    if (plainchar == plaintextend)
                      {
                        state_in->result = result;
                        state_in->step = step_C;
                        return codechar - code_out;
                      }
                    fragment = *plainchar++;
                    result |= (fragment & 0x0c0) >> 6;
                    *codechar++ = base64_encode_value(result);
                    result  = (fragment & 0x03f) >> 0;
                    *codechar++ = base64_encode_value(result);
            }
        }
                                       /* control should not reach here */
      return codechar - code_out;
    }

    int base64_encode_blockend(char* code_out, base64_encodestate* state_in)
    {
      char* codechar = code_out;

      switch (state_in->step)
        {
          case step_B:
                *codechar++ = base64_encode_value(state_in->result);
                *codechar++ = '=';
                *codechar++ = '=';
                break;
          case step_C:
                *codechar++ = base64_encode_value(state_in->result);
                *codechar++ = '=';
                break;
          case step_A:
                break;
        }
      *codechar++ = '\0';

      return codechar - code_out;
    }
  }


                                   /**
                                    * Do a base64 encoding of the given data.
                                    *
                                    * The function allocates memory as
                                    * necessary and returns a pointer to
                                    * it. The calling function must release
                                    * this memory again.
                                    */
  char *
  encode_block (const char *data,
                const int   data_size)
  {
    base64::base64_encodestate state;
    base64::base64_init_encodestate(&state);

    char *encoded_data = new char[2*data_size+1];

    const int encoded_length_data
      = base64::base64_encode_block (data, data_size,
                                     encoded_data, &state);
    base64::base64_encode_blockend (encoded_data + encoded_length_data,
                                    &state);

    return encoded_data;
  }



#ifdef HAVE_LIBZ
                                   /**
                                    * Do a zlib compression followed
                                    * by a base64 encoding of the
                                    * given data. The result is then
                                    * written to the given stream.
                                    */
  template <typename T>
  void write_compressed_block (const std::vector<T> &data,
                               std::ostream         &output_stream)
  {
    if (data.size() != 0)
      {
                                         // allocate a buffer for compressing
                                         // data and do so
        uLongf compressed_data_length
          = compressBound (data.size() * sizeof(T));
        char *compressed_data = new char[compressed_data_length];
        int err = compress2 ((Bytef *) compressed_data,
                             &compressed_data_length,
                             (const Bytef *) &data[0],
                             data.size() * sizeof(T),
                             Z_BEST_COMPRESSION);
        Assert (err == Z_OK, ExcInternalError());

                                         // now encode the compression header
        const uint32_t compression_header[4]
          = { 1,                                   /* number of blocks */
              (uint32_t)(data.size() * sizeof(T)), /* size of block */
              (uint32_t)(data.size() * sizeof(T)), /* size of last block */
              (uint32_t)compressed_data_length  }; /* list of compressed sizes of blocks */

        char *encoded_header = encode_block ((char*)&compression_header[0],
                                             4 * sizeof(compression_header[0]));
        output_stream << encoded_header;
        delete[] encoded_header;

                                         // next do the compressed
                                         // data encoding in base64
        char *encoded_data = encode_block (compressed_data,
                                           compressed_data_length);
        delete[] compressed_data;

        output_stream << encoded_data;
        delete[] encoded_data;
      }
  }
#endif
}



//----------------------------------------------------------------------//
//Auxiliary data
//----------------------------------------------------------------------//

namespace
{

  static const char* gmv_cell_type[4] =
  {
        "", "line 2", "quad 4", "hex 8"
  };

  static const char* ucd_cell_type[4] =
  {
        "", "line", "quad", "hex"
  };

  static const char* tecplot_cell_type[4] =
  {
        "", "lineseg", "quadrilateral", "brick"
  };

#ifdef DEAL_II_HAVE_TECPLOT
  static unsigned int tecplot_binary_cell_type[4] =
  {
        0, 0, 1, 3
  };
#endif

  static unsigned int vtk_cell_type[4] =
  {
        0, 3, 9, 12
  };

//----------------------------------------------------------------------//
//Auxiliary functions
//----------------------------------------------------------------------//
//For a given patch, compute the node interpolating the corner nodes
//linearly at the point (xstep, ystep, zstep)*1./n_subdivisions.
//If the popints are saved in the patch->data member, return the
//saved point instead
  template <int dim, int spacedim>
  inline
  void
  compute_node(
    Point<spacedim>& node,
    const DataOutBase::Patch<dim,spacedim>* patch,
    const unsigned int xstep,
    const unsigned int ystep,
    const unsigned int zstep,
    const unsigned int n_subdivisions)
  {
    if (patch->points_are_available)
      {
        unsigned int point_no=0;
                                         // note: switch without break !
        switch (dim)
          {
            case 3:
                  Assert (zstep<n_subdivisions+1, ExcIndexRange(zstep,0,n_subdivisions+1));
                  point_no+=(n_subdivisions+1)*(n_subdivisions+1)*zstep;
            case 2:
                  Assert (ystep<n_subdivisions+1, ExcIndexRange(ystep,0,n_subdivisions+1));
                  point_no+=(n_subdivisions+1)*ystep;
            case 1:
                  Assert (xstep<n_subdivisions+1, ExcIndexRange(xstep,0,n_subdivisions+1));
                  point_no+=xstep;

                                                   // break here for dim<=3
                  break;

            default:
                  Assert (false, ExcNotImplemented());
          }
        for (unsigned int d=0; d<spacedim; ++d)
          node[d]=patch->data(patch->data.size(0)-spacedim+d,point_no);
      }
    else
      {
                                         // perform a dim-linear interpolation
        const double stepsize=1./n_subdivisions,
                        xfrac=xstep*stepsize;

        node = (patch->vertices[1] * xfrac) + (patch->vertices[0] * (1-xfrac));
        if (dim>1)
          {
            const double yfrac=ystep*stepsize;
            node*= 1-yfrac;
            node += ((patch->vertices[3] * xfrac) + (patch->vertices[2] * (1-xfrac))) * yfrac;
            if (dim>2)
              {
                const double zfrac=zstep*stepsize;
                node *= (1-zfrac);
                node += (((patch->vertices[5] * xfrac) + (patch->vertices[4] * (1-xfrac)))
                         * (1-yfrac) +
                         ((patch->vertices[7] * xfrac) + (patch->vertices[6] * (1-xfrac)))
                         * yfrac) * zfrac;
              }
          }
      }
  }



  template<int dim, int spacedim>
  static
  void
  compute_sizes(const std::vector<DataOutBase::Patch<dim, spacedim> >& patches,
                unsigned int& n_nodes,
                unsigned int& n_cells)
  {
    n_nodes = 0;
    n_cells = 0;
    for (typename std::vector<DataOutBase::Patch<dim,spacedim> >::const_iterator patch=patches.begin();
         patch!=patches.end(); ++patch)
      {
        n_nodes += Utilities::fixed_power<dim>(patch->n_subdivisions+1);
        n_cells += Utilities::fixed_power<dim>(patch->n_subdivisions);
      }
  }





                                   /**
                                    * Class for writing basic
                                    * entities in @ref
                                    * SoftwareOpenDX format,
                                    * depending on the flags.
                                    */
  class DXStream
  {
    public:
                                       /**
                                        * Constructor, storing
                                        * persistent values for
                                        * later use.
                                        */
      DXStream (std::ostream& stream,
                const DataOutBase::DXFlags flags);

                                       /**
                                        * Output operator for points.
                                        */
      template <int dim>
      void write_point (const unsigned int index,
                        const Point<dim>&);

                                       /**
                                        * Do whatever is necessary to
                                        * terminate the list of points.
                                        */
      void flush_points ();

                                       /**
                                        * Write dim-dimensional cell
                                        * with first vertex at
                                        * number start and further
                                        * vertices offset by the
                                        * specified values. Values
                                        * not needed are ignored.
                                        *
                                        * The order of vertices for
                                        * these cells in different
                                        * dimensions is
                                        * <ol>
                                        * <li> [0,1]
                                        * <li> [0,2,1,3]
                                        * <li> [0,4,2,6,1,5,3,7]
                                        * </ol>
                                        */
      template <int dim>
      void write_cell (const unsigned int index,
                       const unsigned int start,
                       const unsigned int x_offset,
                       const unsigned int y_offset,
                       const unsigned int z_offset);

                                       /**
                                        * Do whatever is necessary to
                                        * terminate the list of cells.
                                        */
      void flush_cells ();

                                       /**
                                        * Write a complete set of
                                        * data for a single node.
                                        *
                                        * The index given as first
                                        * argument indicates the
                                        * number of a data set, as
                                        * some output formats require
                                        * this number to be printed.
                                        */
      template<typename data>
      void write_dataset (const unsigned int       index,
                          const std::vector<data>& values);

                                       /**
                                        * Forwarding of output stream
                                        */
      template <typename T>
      std::ostream& operator<< (const T&);

    private:
                                       /**
                                        * The ostream to use. Since
                                        * the life span of these
                                        * objects is small, we use a
                                        * very simple storage
                                        * technique.
                                        */
      std::ostream& stream;

                                       /**
                                        * The flags controlling the output
                                        */
      const DataOutBase::DXFlags flags;
  };

                                   /**
                                    * Class for writing basic
                                    * entities in @ref SoftwareGMV
                                    * format, depending on the
                                    * flags.
                                    */
  class GmvStream
  {
    public:
                                       /**
                                        * Constructor, storing
                                        * persistent values for
                                        * later use.
                                        */
      GmvStream (std::ostream& stream,
                 const DataOutBase::GmvFlags flags);

                                       /**
                                        * Output operator for points.
                                        */
      template <int dim>
      void write_point (const unsigned int index,
                        const Point<dim>&);

                                       /**
                                        * Do whatever is necessary to
                                        * terminate the list of points.
                                        */
      void flush_points ();

                                       /**
                                        * Write dim-dimensional cell
                                        * with first vertex at
                                        * number start and further
                                        * vertices offset by the
                                        * specified values. Values
                                        * not needed are ignored.
                                        *
                                        * The order of vertices for
                                        * these cells in different
                                        * dimensions is
                                        * <ol>
                                        * <li> [0,1]
                                        * <li> [0,1,3,2]
                                        * <li> [0,1,3,2,4,5,7,6]
                                        * </ol>
                                        */
      template <int dim>
      void write_cell(const unsigned int index,
                      const unsigned int start,
                      const unsigned int x_offset,
                      const unsigned int y_offset,
                      const unsigned int z_offset);

                                       /**
                                        * Do whatever is necessary to
                                        * terminate the list of cells.
                                        */
      void flush_cells ();

                                       /**
                                        * Forwarding of output stream
                                        */
      template <typename T>
      std::ostream& operator<< (const T&);

                                       /**
                                        * Since GMV reads the x, y
                                        * and z coordinates in
                                        * separate fields, we enable
                                        * write() to output only a
                                        * single selected component
                                        * at once and do this dim
                                        * times for the whole set of
                                        * nodes. This integer can be
                                        * used to select the
                                        * component written.
                                        */
      unsigned int selected_component;

    private:
                                       /**
                                        * The ostream to use. Since
                                        * the life span of these
                                        * objects is small, we use a
                                        * very simple storage
                                        * technique.
                                        */
      std::ostream& stream;

                                       /**
                                        * The flags controlling the output
                                        */
      const DataOutBase::GmvFlags flags;
  };

                                   /**
                                    * Class for writing basic
                                    * entities in @ref
                                    * SoftwareTecplot format,
                                    * depending on the flags.
                                    */
  class TecplotStream
  {
    public:
                                       /**
                                        * Constructor, storing
                                        * persistent values for
                                        * later use.
                                        */
      TecplotStream (std::ostream& stream, const DataOutBase::TecplotFlags flags);

                                       /**
                                        * Output operator for points.
                                        */
      template <int dim>
      void write_point (const unsigned int index,
                        const Point<dim>&);

                                       /**
                                        * Do whatever is necessary to
                                        * terminate the list of points.
                                        */
      void flush_points ();

                                       /**
                                        * Write dim-dimensional cell
                                        * with first vertex at
                                        * number start and further
                                        * vertices offset by the
                                        * specified values. Values
                                        * not needed are ignored.
                                        *
                                        * The order of vertices for
                                        * these cells in different
                                        * dimensions is
                                        * <ol>
                                        * <li> [0,1]
                                        * <li> [0,1,3,2]
                                        * <li> [0,1,3,2,4,5,7,6]
                                        * </ol>
                                        */
      template <int dim>
      void write_cell(const unsigned int index,
                      const unsigned int start,
                      const unsigned int x_offset,
                      const unsigned int y_offset,
                      const unsigned int z_offset);

                                       /**
                                        * Do whatever is necessary to
                                        * terminate the list of cells.
                                        */
      void flush_cells ();

                                       /**
                                        * Forwarding of output stream
                                        */
      template <typename T>
      std::ostream& operator<< (const T&);

                                       /**
                                        * Since TECPLOT reads the x, y
                                        * and z coordinates in
                                        * separate fields, we enable
                                        * write() to output only a
                                        * single selected component
                                        * at once and do this dim
                                        * times for the whole set of
                                        * nodes. This integer can be
                                        * used to select the
                                        * component written.
                                        */
      unsigned int selected_component;

    private:
                                       /**
                                        * The ostream to use. Since
                                        * the life span of these
                                        * objects is small, we use a
                                        * very simple storage
                                        * technique.
                                        */
      std::ostream& stream;

                                       /**
                                        * The flags controlling the output
                                        */
      const DataOutBase::TecplotFlags flags;
  };

                                   /**
                                    * Class for writing basic
                                    * entities in UCD format for
                                    * @ref SoftwareAVS, depending on
                                    * the flags.
                                    */
  class UcdStream
  {
    public:
                                       /**
                                        * Constructor, storing
                                        * persistent values for
                                        * later use.
                                        */
      UcdStream (std::ostream& stream,
                 const DataOutBase::UcdFlags flags);

                                       /**
                                        * Output operator for points.
                                        */
      template <int dim>
      void write_point (const unsigned int index,
                        const Point<dim>&);

                                       /**
                                        * Do whatever is necessary to
                                        * terminate the list of points.
                                        */
      void flush_points ();

                                       /**
                                        * Write dim-dimensional cell
                                        * with first vertex at
                                        * number start and further
                                        * vertices offset by the
                                        * specified values. Values
                                        * not needed are ignored.
                                        *
                                        * The additional offset 1 is
                                        * added inside this
                                        * function.
                                        *
                                        * The order of vertices for
                                        * these cells in different
                                        * dimensions is
                                        * <ol>
                                        * <li> [0,1]
                                        * <li> [0,1,3,2]
                                        * <li> [0,1,5,4,2,3,7,6]
                                        * </ol>
                                        */
      template <int dim>
      void write_cell(const unsigned int index,
                      const unsigned int start,
                      const unsigned int x_offset,
                      const unsigned int y_offset,
                      const unsigned int z_offset);

                                       /**
                                        * Do whatever is necessary to
                                        * terminate the list of cells.
                                        */
      void flush_cells ();

                                       /**
                                        * Write a complete set of
                                        * data for a single node.
                                        *
                                        * The index given as first
                                        * argument indicates the
                                        * number of a data set, as
                                        * some output formats require
                                        * this number to be printed.
                                        */
      template<typename data>
      void write_dataset (const unsigned int       index,
                          const std::vector<data> &values);

                                       /**
                                        * Forwarding of output stream
                                        */
      template <typename T>
      std::ostream& operator<< (const T&);
    private:
                                       /**
                                        * The ostream to use. Since
                                        * the life span of these
                                        * objects is small, we use a
                                        * very simple storage
                                        * technique.
                                        */
      std::ostream& stream;

                                       /**
                                        * The flags controlling the output
                                        */
      const DataOutBase::UcdFlags flags;
  };

                                   /**
                                    * Class for writing basic
                                    * entities in @ref SoftwareVTK
                                    * format, depending on the
                                    * flags.
                                    */
  class VtkStream
  {
    public:
                                       /**
                                        * Constructor, storing
                                        * persistent values for
                                        * later use.
                                        */
      VtkStream (std::ostream& stream,
                 const DataOutBase::VtkFlags flags);

                                       /**
                                        * Output operator for points.
                                        */
      template <int dim>
      void write_point (const unsigned int index,
                        const Point<dim>&);

                                       /**
                                        * Do whatever is necessary to
                                        * terminate the list of points.
                                        */
      void flush_points ();

                                       /**
                                        * Write dim-dimensional cell
                                        * with first vertex at
                                        * number start and further
                                        * vertices offset by the
                                        * specified values. Values
                                        * not needed are ignored.
                                        *
                                        * The order of vertices for
                                        * these cells in different
                                        * dimensions is
                                        * <ol>
                                        * <li> [0,1]
                                        * <li> []
                                        * <li> []
                                        * </ol>
                                        */
      template <int dim>
      void write_cell(const unsigned int index,
                      const unsigned int start,
                      const unsigned int x_offset,
                      const unsigned int y_offset,
                      const unsigned int z_offset);

                                       /**
                                        * Do whatever is necessary to
                                        * terminate the list of cells.
                                        */
      void flush_cells ();

                                       /**
                                        * Forwarding of output stream
                                        */
      template <typename T>
      std::ostream& operator<< (const T&);

    private:
                                       /**
                                        * The ostream to use. Since
                                        * the life span of these
                                        * objects is small, we use a
                                        * very simple storage
                                        * technique.
                                        */
      std::ostream& stream;

                                       /**
                                        * The flags controlling the output
                                        */
      const DataOutBase::VtkFlags flags;
  };


  class VtuStream
  {
    public:
                                       /**
                                        * Constructor, storing
                                        * persistent values for
                                        * later use.
                                        */
      VtuStream (std::ostream& stream,
                 const DataOutBase::VtkFlags flags);

                                       /**
                                        * Output operator for points.
                                        */
      template <int dim>
      void write_point (const unsigned int index,
                        const Point<dim>&);

                                       /**
                                        * Do whatever is necessary to
                                        * terminate the list of points.
                                        */
      void flush_points ();

                                       /**
                                        * Write dim-dimensional cell
                                        * with first vertex at
                                        * number start and further
                                        * vertices offset by the
                                        * specified values. Values
                                        * not needed are ignored.
                                        *
                                        * The order of vertices for
                                        * these cells in different
                                        * dimensions is
                                        * <ol>
                                        * <li> [0,1]
                                        * <li> []
                                        * <li> []
                                        * </ol>
                                        */
      template <int dim>
      void write_cell(const unsigned int index,
                      const unsigned int start,
                      const unsigned int x_offset,
                      const unsigned int y_offset,
                      const unsigned int z_offset);

                                       /**
                                        * Do whatever is necessary to
                                        * terminate the list of cells.
                                        */
      void flush_cells ();

                                       /**
                                        * Forwarding of output stream
                                        */
      template <typename T>
      std::ostream& operator<< (const T&);

                                       /**
                                        * Forwarding of output stream.
                                        *
                                        * If libz was found during
                                        * configuration, this operator
                                        * compresses and encodes the
                                        * entire data
                                        * block. Otherwise, it simply
                                        * writes it element by
                                        * element.
                                        */
      template <typename T>
      std::ostream& operator<< (const std::vector<T>&);

    private:
                                       /**
                                        * The ostream to use. Since
                                        * the life span of these
                                        * objects is small, we use a
                                        * very simple storage
                                        * technique.
                                        */
      std::ostream& stream;

                                       /**
                                        * The flags controlling the output
                                        */
      const DataOutBase::VtkFlags flags;

                                       /**
                                        * A list of vertices and
                                        * cells, to be used in case we
                                        * want to compress the data.
                                        *
                                        * The data types of these
                                        * arrays needs to match what
                                        * we print in the XML-preamble
                                        * to the respective parts of
                                        * VTU files (e.g. Float64 and
                                        * Int32)
                                        */
      std::vector<double>  vertices;
      std::vector<int32_t> cells;
  };


    class HDF5MemStream
    {
    public:
        /**
         * Constructor, storing
         * persistent values for
         * later use.
         */
        HDF5MemStream (const unsigned int local_points_cell_count[2], const unsigned int global_points_cell_offsets[2], const unsigned int dim);

        /**
         * Output operator for points.
         */
        template <int dim>
        void write_point (const unsigned int index,
                          const Point<dim>&);

        /**
         * Do whatever is necessary to
         * terminate the list of points.
         * In this case, nothing.
         */
        void flush_points () {};

        /**
         * Write dim-dimensional cell
         * with first vertex at
         * number start and further
         * vertices offset by the
         * specified values. Values
         * not needed are ignored.
         *
         * The order of vertices for
         * these cells in different
         * dimensions is
         * <ol>
         * <li> [0,1]
         * <li> []
         * <li> []
         * </ol>
         */
        template <int dim>
        void write_cell(const unsigned int index,
                        const unsigned int start,
                        const unsigned int x_offset,
                        const unsigned int y_offset,
                        const unsigned int z_offset);

        /**
         * Do whatever is necessary to
         * terminate the list of cells.
         * In this case, nothing.
         */
        void flush_cells () {};

        const double *node_data(void) const { return &vertices[0]; };
        const unsigned int *cell_data(void) const { return &cells[0]; };

    private:
        /**
         * A list of vertices and
         * cells, used to write HDF5 data.
         */
        std::vector<double> vertices;
        std::vector<unsigned int> cells;
        unsigned int cell_offset;
    };


//----------------------------------------------------------------------//

  DXStream::DXStream(std::ostream& out,
                     const DataOutBase::DXFlags f)
                  :
                  stream(out), flags(f)
  {}


  template<int dim>
  void
  DXStream::write_point (const unsigned int,
                         const Point<dim>& p)
  {
    if (flags.coordinates_binary)
      {
        float data[dim];
        for (unsigned int d=0; d<dim; ++d)
          data[d] = p(d);
        stream.write(reinterpret_cast<const char*>(data),
                     dim * sizeof(*data));
      }
    else
      {
        for (unsigned int d=0; d<dim; ++d)
          stream << p(d) << '\t';
        stream << '\n';
      }
  }


  void
  DXStream::flush_points ()
  {}


  template<int dim>
  void
  DXStream::write_cell(
    unsigned int,
    unsigned int start,
    unsigned int d1,
    unsigned int d2,
    unsigned int d3)
  {
<<<<<<< HEAD
    Assert (dim <= 3, ExcNotImplemented());

    int nodes[8];
=======
    int nodes[1<<dim];
>>>>>>> 88989182
    nodes[GeometryInfo<dim>::dx_to_deal[0]] = start;
    nodes[GeometryInfo<dim>::dx_to_deal[1]] = start+d1;
    if (dim>=2)
      {
                                         // Add shifted line in y direction
        nodes[GeometryInfo<dim>::dx_to_deal[2]] = start+d2;
        nodes[GeometryInfo<dim>::dx_to_deal[3]] = start+d2+d1;
        if (dim>=3)
          {
                                             // Add shifted quad in z direction
            nodes[GeometryInfo<dim>::dx_to_deal[4]] = start+d3;
            nodes[GeometryInfo<dim>::dx_to_deal[5]] = start+d3+d1;
            nodes[GeometryInfo<dim>::dx_to_deal[6]] = start+d3+d2;
            nodes[GeometryInfo<dim>::dx_to_deal[7]] = start+d3+d2+d1;
          }
      }

    if (flags.int_binary)
      stream.write(reinterpret_cast<const char*>(nodes),
                   (1<<dim) * sizeof(*nodes));
    else
      {
        const unsigned int final = (1<<dim) - 1;
        for (unsigned int i=0;i<final ;++i)
          stream << nodes[i] << '\t';
        stream << nodes[final] << '\n';
      }
  }


  void
  DXStream::flush_cells ()
  {}


  template<typename data>
  inline
  void
  DXStream::write_dataset(const unsigned int     /*index*/,
                          const std::vector<data> &values)
  {
    if (flags.data_binary)
      {
        stream.write(reinterpret_cast<const char*>(&values[0]),
                     values.size()*sizeof(data));
      }
    else
      {
        for (unsigned int i=0;i<values.size();++i)
          stream << '\t' << values[i];
        stream << '\n';
      }
  }



//----------------------------------------------------------------------//

  GmvStream::GmvStream (std::ostream& out,
                        const DataOutBase::GmvFlags f)
                  :
                  selected_component(numbers::invalid_unsigned_int),
                  stream(out), flags(f)
  {}


  template<int dim>
  void
  GmvStream::write_point (const unsigned int,
                          const Point<dim>& p)
  {
    Assert(selected_component != numbers::invalid_unsigned_int,
           ExcNotInitialized());
    stream << p(selected_component) << ' ';
  }


  void
  GmvStream::flush_points ()
  {}


  template<int dim>
  void
  GmvStream::write_cell(
    unsigned int,
    unsigned int s,
    unsigned int d1,
    unsigned int d2,
    unsigned int d3)
  {
                                     // Vertices are numbered starting
                                     // with one.
    const unsigned int start=s+1;
    stream << gmv_cell_type[dim] << '\n';

    stream << start << '\t'
           << start+d1;
    if (dim>=2)
      {
        stream << '\t' << start+d2+d1
               << '\t' << start+d2;
        if (dim>=3)
          {
            stream << '\t' << start+d3
                   << '\t' << start+d3+d1
                   << '\t' << start+d3+d2+d1
                   << '\t' << start+d3+d2;
          }
      }
    stream << '\n';
  }



  void
  GmvStream::flush_cells ()
  {}


//----------------------------------------------------------------------//

  TecplotStream::TecplotStream(std::ostream& out, const DataOutBase::TecplotFlags f)
                  :
                  selected_component(numbers::invalid_unsigned_int),
                  stream(out), flags(f)
  {}


  template<int dim>
  void
  TecplotStream::write_point (const unsigned int,
                              const Point<dim>& p)
  {
    Assert(selected_component != numbers::invalid_unsigned_int,
           ExcNotInitialized());
    stream << p(selected_component) << '\n';
  }


  void
  TecplotStream::flush_points ()
  {}


  template<int dim>
  void
  TecplotStream::write_cell(
    unsigned int,
    unsigned int s,
    unsigned int d1,
    unsigned int d2,
    unsigned int d3)
  {
    const unsigned int start = s+1;

    stream << start << '\t'
           << start+d1;
    if (dim>=2)
      {
        stream << '\t' << start+d2+d1
               << '\t' << start+d2;
        if (dim>=3)
          {
            stream << '\t' << start+d3
                   << '\t' << start+d3+d1
                   << '\t' << start+d3+d2+d1
                   << '\t' << start+d3+d2;
          }
      }
    stream << '\n';
  }



  void
  TecplotStream::flush_cells ()
  {}



//----------------------------------------------------------------------//

  UcdStream::UcdStream(std::ostream& out, const DataOutBase::UcdFlags f)
                  :
                  stream(out), flags(f)
  {}


  template<int dim>
  void
  UcdStream::write_point (const unsigned int index,
                          const Point<dim>& p)
  {
    stream << index+1
           << "   ";
                                     // write out coordinates
    for (unsigned int i=0; i<dim; ++i)
      stream << p(i) << ' ';
                                     // fill with zeroes
    for (unsigned int i=dim; i<3; ++i)
      stream << "0 ";
    stream << '\n';
  }



  void
  UcdStream::flush_points ()
  {}


  template<int dim>
  void
  UcdStream::write_cell(
    unsigned int index,
    unsigned int start,
    unsigned int d1,
    unsigned int d2,
    unsigned int d3)
  {
<<<<<<< HEAD
    Assert (dim <= 3, ExcNotImplemented());

    int nodes[8];
=======
    int nodes[1<<dim];
>>>>>>> 88989182
    nodes[GeometryInfo<dim>::ucd_to_deal[0]] = start;
    nodes[GeometryInfo<dim>::ucd_to_deal[1]] = start+d1;
    if (dim>=2)
      {
                                         // Add shifted line in y direction
        nodes[GeometryInfo<dim>::ucd_to_deal[2]] = start+d2;
        nodes[GeometryInfo<dim>::ucd_to_deal[3]] = start+d2+d1;
        if (dim>=3)
          {
                                             // Add shifted quad in z direction
            nodes[GeometryInfo<dim>::ucd_to_deal[4]] = start+d3;
            nodes[GeometryInfo<dim>::ucd_to_deal[5]] = start+d3+d1;
            nodes[GeometryInfo<dim>::ucd_to_deal[6]] = start+d3+d2;
            nodes[GeometryInfo<dim>::ucd_to_deal[7]] = start+d3+d2+d1;
          }
      }

                                     // Write out all cells and remember
                                     // that all indices must be shifted
                                     // by one.
    stream << index+1 << "\t0 " << ucd_cell_type[dim];
    const unsigned int final = (1<<dim);
    for (unsigned int i=0;i<final ;++i)
      stream << '\t' << nodes[i]+1;
    stream << '\n';
  }



  void
  UcdStream::flush_cells ()
  {}


  template<typename data>
  inline
  void
  UcdStream::write_dataset(const unsigned int       index,
                           const std::vector<data> &values)
  {
    stream << index+1;
    for (unsigned int i=0;i<values.size();++i)
      stream << '\t' << values[i];
    stream << '\n';
  }



//----------------------------------------------------------------------//

  VtkStream::VtkStream(std::ostream& out, const DataOutBase::VtkFlags f)
                  :
                  stream(out), flags(f)
  {}


  template<int dim>
  void
  VtkStream::write_point (const unsigned int,
                          const Point<dim>& p)
  {
                                     // write out coordinates
    stream << p;
                                     // fill with zeroes
    for (unsigned int i=dim; i<3; ++i)
      stream << " 0";
    stream << '\n';
  }



  void
  VtkStream::flush_points ()
  {}


  template<int dim>
  void
  VtkStream::write_cell(
    unsigned int,
    unsigned int start,
    unsigned int d1,
    unsigned int d2,
    unsigned int d3)
  {
    stream << GeometryInfo<dim>::vertices_per_cell << '\t'
           << start << '\t'
           << start+d1;
    if (dim>=2)
      {
        stream << '\t' << start+d2+d1
               << '\t' << start+d2;
        if (dim>=3)
          {
            stream << '\t' << start+d3
                   << '\t' << start+d3+d1
                   << '\t' << start+d3+d2+d1
                   << '\t' << start+d3+d2;
          }
      }
    stream << '\n';
  }


  void
  VtkStream::flush_cells ()
  {}



  VtuStream::VtuStream(std::ostream& out, const DataOutBase::VtkFlags f)
                  :
                  stream(out), flags(f)
  {}


  template<int dim>
  void
  VtuStream::write_point (const unsigned int,
                          const Point<dim>& p)
  {
#if !defined(HAVE_LIBZ)
                                     // write out coordinates
    stream << p;
                                     // fill with zeroes
    for (unsigned int i=dim; i<3; ++i)
      stream << " 0";
    stream << '\n';
#else
                                     // if we want to compress, then
                                     // first collect all the data in
                                     // an array
    for (unsigned int i=0; i<dim; ++i)
      vertices.push_back(p[i]);
    for (unsigned int i=dim; i<3; ++i)
      vertices.push_back(0);
#endif
  }


  void
  VtuStream::flush_points ()
  {
#ifdef HAVE_LIBZ
                                     // compress the data we have in
                                     // memory and write them to the
                                     // stream. then release the data
    *this << vertices << '\n';
    vertices.clear ();
#endif
  }


  template<int dim>
  void
  VtuStream::write_cell(
    unsigned int,
    unsigned int start,
    unsigned int d1,
    unsigned int d2,
    unsigned int d3)
  {
#if !defined(HAVE_LIBZ)
    stream << start << '\t'
           << start+d1;
    if (dim>=2)
      {
        stream << '\t' << start+d2+d1
               << '\t' << start+d2;
        if (dim>=3)
          {
            stream << '\t' << start+d3
                   << '\t' << start+d3+d1
                   << '\t' << start+d3+d2+d1
                   << '\t' << start+d3+d2;
          }
      }
    stream << '\n';
#else
    cells.push_back (start);
    cells.push_back (start+d1);
    if (dim>=2)
      {
        cells.push_back (start+d2+d1);
        cells.push_back (start+d2);
        if (dim>=3)
          {
            cells.push_back (start+d3);
            cells.push_back (start+d3+d1);
            cells.push_back (start+d3+d2+d1);
            cells.push_back (start+d3+d2);
          }
      }
#endif
  }



  void
  VtuStream::flush_cells ()
  {
#ifdef HAVE_LIBZ
                                     // compress the data we have in
                                     // memory and write them to the
                                     // stream. then release the data
    *this << cells << '\n';
    cells.clear ();
#endif
  }


  template <typename T>
  std::ostream&
  VtuStream::operator<< (const std::vector<T> &data)
  {
#ifdef HAVE_LIBZ
                                     // compress the data we have in
                                     // memory and write them to the
                                     // stream. then release the data
    write_compressed_block (data, stream);
#else
    for (unsigned int i=0; i<data.size(); ++i)
      stream << data[i] << ' ';
#endif

    return stream;
  }

    HDF5MemStream::HDF5MemStream(const unsigned int local_points_cell_count[2], const unsigned int global_points_cell_offsets[2], const unsigned int dim) {
        unsigned int entries_per_cell = (2 << (dim-1));

        vertices.resize(local_points_cell_count[0]*dim);
        cells.resize(local_points_cell_count[1]*entries_per_cell);
        cell_offset = global_points_cell_offsets[1]*entries_per_cell;
    }

    template<int dim>
    void
    HDF5MemStream::write_point (const unsigned int index,
                            const Point<dim>& p)
    {
        for (int i=0;i<dim;++i) vertices[index*dim+i] = p(i);
    }

    template<int dim>
    void
    HDF5MemStream::write_cell(
                          unsigned int index,
                          unsigned int start,
                          unsigned int d1,
                          unsigned int d2,
                          unsigned int d3)
    {
        unsigned int base_entry = index * GeometryInfo<dim>::vertices_per_cell;
        cells[base_entry+0] = cell_offset+start;
        cells[base_entry+1] = cell_offset+start+d1;
        if (dim>=2)
        {
            cells[base_entry+2] = cell_offset+start+d2+d1;
            cells[base_entry+3] = cell_offset+start+d2;
            if (dim>=3)
            {
                cells[base_entry+4] = cell_offset+start+d3;
                cells[base_entry+5] = cell_offset+start+d3+d1;
                cells[base_entry+6] = cell_offset+start+d3+d2+d1;
                cells[base_entry+7] = cell_offset+start+d3+d2;
            }
        }
    }

  template <typename T>
  std::ostream&
  DXStream::operator<< (const T& t)
  {
    stream << t;
    return stream;
  }


  template <typename T>
  std::ostream&
  GmvStream::operator<< (const T& t)
  {
    stream << t;
    return stream;
  }


  template <typename T>
  std::ostream&
  UcdStream::operator<< (const T& t)
  {
    stream << t;
    return stream;
  }


  template <typename T>
  std::ostream&
  VtkStream::operator<< (const T& t)
  {
    stream << t;
    return stream;
  }
}


//----------------------------------------------------------------------//
template <int dim, int spacedim>
const unsigned int DataOutBase::Patch<dim,spacedim>::space_dim;

const unsigned int DataOutBase::Deal_II_IntermediateFlags::format_version;



template <int dim, int spacedim>
const unsigned int DataOutBase::Patch<dim,spacedim>::no_neighbor;


template <int dim, int spacedim>
DataOutBase::Patch<dim,spacedim>::Patch ()
                :
                patch_index(no_neighbor),
                n_subdivisions (1),
                points_are_available(false)
                                   // all the other data has a
                                   // constructor of its own, except
                                   // for the "neighbors" field, which
                                   // we set to invalid values.
{
  for (unsigned int i=0;i<GeometryInfo<dim>::faces_per_cell;++i)
    neighbors[i] = no_neighbor;

  Assert (dim<=spacedim, ExcIndexRange(dim,0,spacedim));
  Assert (spacedim<=3, ExcNotImplemented());
}



template <int dim, int spacedim>
bool
DataOutBase::Patch<dim,spacedim>::operator == (const Patch &patch) const
{
//TODO: make tolerance relative
  const double epsilon=3e-16;
  for (unsigned int i=0; i<GeometryInfo<dim>::vertices_per_cell; ++i)
    if (vertices[i].distance(patch.vertices[i]) > epsilon)
      return false;

  for (unsigned int i=0; i<GeometryInfo<dim>::faces_per_cell; ++i)
    if (neighbors[i] != patch.neighbors[i])
      return false;

  if (patch_index != patch.patch_index)
    return false;

  if (n_subdivisions != patch.n_subdivisions)
    return false;

  if (points_are_available != patch.points_are_available)
    return false;

  if (data.n_rows() != patch.data.n_rows())
    return false;

  if (data.n_cols() != patch.data.n_cols())
    return false;

  for (unsigned int i=0; i<data.n_rows(); ++i)
    for (unsigned int j=0; j<data.n_cols(); ++j)
      if (data[i][j] != patch.data[i][j])
        return false;

  return true;
}



template <int dim, int spacedim>
std::size_t
DataOutBase::Patch<dim,spacedim>::memory_consumption () const
{
  return (sizeof(vertices) / sizeof(vertices[0]) *
          MemoryConsumption::memory_consumption(vertices[0])
          +
          MemoryConsumption::memory_consumption(n_subdivisions)
          +
          MemoryConsumption::memory_consumption(data)
          +
          MemoryConsumption::memory_consumption(points_are_available));
}



DataOutBase::UcdFlags::UcdFlags (const bool write_preamble)
                :
                write_preamble (write_preamble)
{}



DataOutBase::PovrayFlags::PovrayFlags (const bool smooth,
                                       const bool bicubic_patch,
                                       const bool external_data)
                :
                smooth (smooth),
                bicubic_patch(bicubic_patch),
                external_data(external_data)
{}


DataOutBase::DXFlags::DXFlags (const bool write_neighbors,
                               const bool int_binary,
                               const bool coordinates_binary,
                               const bool data_binary)
                :
                write_neighbors(write_neighbors),
                int_binary(int_binary),
                coordinates_binary(coordinates_binary),
                data_binary(data_binary),
                data_double(false)
{}


void DataOutBase::DXFlags::declare_parameters (ParameterHandler &prm)
{
  prm.declare_entry ("Write neighbors", "true",
                     Patterns::Bool(),
                     "A boolean field indicating whether neighborship "
                     "information between cells is to be written to the "
                     "OpenDX output file");
  prm.declare_entry ("Integer format", "ascii",
                     Patterns::Selection("ascii|32|64"),
                     "Output format of integer numbers, which is "
                     "either a text representation (ascii) or binary integer "
                     "values of 32 or 64 bits length");
  prm.declare_entry ("Coordinates format", "ascii",
                     Patterns::Selection("ascii|32|64"),
                     "Output format of vertex coordinates, which is "
                     "either a text representation (ascii) or binary "
                     "floating point values of 32 or 64 bits length");
  prm.declare_entry ("Data format", "ascii",
                     Patterns::Selection("ascii|32|64"),
                     "Output format of data values, which is "
                     "either a text representation (ascii) or binary "
                     "floating point values of 32 or 64 bits length");
}



void DataOutBase::DXFlags::parse_parameters (const ParameterHandler &prm)
{
  write_neighbors = prm.get_bool ("Write neighbors");
//TODO:[GK] Read the new  parameters
}



std::size_t
DataOutBase::DXFlags::memory_consumption () const
{
                                   // only simple data elements, so
                                   // use sizeof operator
  return sizeof (*this);
}




void DataOutBase::UcdFlags::declare_parameters (ParameterHandler &prm)
{
  prm.declare_entry ("Write preamble", "true",
                     Patterns::Bool(),
                     "A flag indicating whether a comment should be "
                     "written to the beginning of the output file "
                     "indicating date and time of creation as well "
                     "as the creating program");
}



void DataOutBase::UcdFlags::parse_parameters (const ParameterHandler &prm)
{
  write_preamble = prm.get_bool ("Write preamble");
}


std::size_t
DataOutBase::UcdFlags::memory_consumption () const
{
                                   // only simple data elements, so
                                   // use sizeof operator
  return sizeof (*this);
}



DataOutBase::GnuplotFlags::GnuplotFlags ()
                :
                dummy (0)
{}



void DataOutBase::GnuplotFlags::declare_parameters (ParameterHandler &/*prm*/)
{}



void DataOutBase::GnuplotFlags::parse_parameters (const ParameterHandler &/*prm*/) const
{}



size_t
DataOutBase::GnuplotFlags::memory_consumption () const
{
                                   // only simple data elements, so
                                   // use sizeof operator
  return sizeof (*this);
}




void DataOutBase::PovrayFlags::declare_parameters (ParameterHandler &prm)
{
  prm.declare_entry ("Use smooth triangles", "false",
                     Patterns::Bool(),
                     "A flag indicating whether POVRAY should use smoothed "
                     "triangles instead of the usual ones");
  prm.declare_entry ("Use bicubic patches", "false",
                     Patterns::Bool(),
                     "Whether POVRAY should use bicubic patches");
  prm.declare_entry ("Include external file", "true",
                     Patterns::Bool (),
                     "Whether camera and lightling information should "
                     "be put into an external file \"data.inc\" or into "
                     "the POVRAY input file");
}



void DataOutBase::PovrayFlags::parse_parameters (const ParameterHandler &prm)
{
  smooth        = prm.get_bool ("Use smooth triangles");
  bicubic_patch = prm.get_bool ("Use bicubic patches");
  external_data = prm.get_bool ("Include external file");
}



std::size_t
DataOutBase::PovrayFlags::memory_consumption () const
{
                                   // only simple data elements, so
                                   // use sizeof operator
  return sizeof (*this);
}



DataOutBase::EpsFlags::EpsFlags (const unsigned int  height_vector,
                                 const unsigned int  color_vector,
                                 const SizeType      size_type,
                                 const unsigned int  size,
                                 const double        line_width,
                                 const double        azimut_angle,
                                 const double        turn_angle,
                                 const double        z_scaling,
                                 const bool          draw_mesh,
                                 const bool          draw_cells,
                                 const bool          shade_cells,
                                 const ColorFunction color_function)
                :
                height_vector(height_vector),
                color_vector(color_vector),
                size_type(size_type),
                size(size),
                line_width(line_width),
                azimut_angle(azimut_angle),
                turn_angle(turn_angle),
                z_scaling(z_scaling),
                draw_mesh(draw_mesh),
                draw_cells(draw_cells),
                shade_cells(shade_cells),
                color_function(color_function)
{}



DataOutBase::EpsFlags::RgbValues
DataOutBase::EpsFlags::default_color_function (const double x,
                                               const double xmin,
                                               const double xmax)
{
  RgbValues rgb_values = { 0,0,0 };

// A difficult color scale:
//     xmin          = black  (1)
// 3/4*xmin+1/4*xmax = blue   (2)
// 1/2*xmin+1/2*xmax = green  (3)
// 1/4*xmin+3/4*xmax = red    (4)
//              xmax = white  (5)
// Makes the following color functions:
//
// red      green    blue
//       __
//      /      /\  /  /\    /
// ____/    __/  \/  /  \__/

//     { 0                                (1) - (3)
// r = { ( 4*x-2*xmin+2*xmax)/(xmax-xmin) (3) - (4)
//     { 1                                (4) - (5)
//
//     { 0                                (1) - (2)
// g = { ( 4*x-3*xmin-  xmax)/(xmax-xmin) (2) - (3)
//     { (-4*x+  xmin+3*xmax)/(xmax-xmin) (3) - (4)
//     { ( 4*x-  xmin-3*xmax)/(xmax-xmin) (4) - (5)
//
//     { ( 4*x-4*xmin       )/(xmax-xmin) (1) - (2)
// b = { (-4*x+2*xmin+2*xmax)/(xmax-xmin) (2) - (3)
//     { 0                                (3) - (4)
//     { ( 4*x-  xmin-3*xmax)/(xmax-xmin) (4) - (5)

  double sum   =   xmax+  xmin;
  double sum13 =   xmin+3*xmax;
  double sum22 = 2*xmin+2*xmax;
  double sum31 = 3*xmin+  xmax;
  double dif = xmax-xmin;
  double rezdif = 1.0/dif;

  int where;

  if (x<(sum31)/4)
    where = 0;
  else if (x<(sum22)/4)
    where = 1;
  else if (x<(sum13)/4)
    where = 2;
  else
    where = 3;

  if (dif!=0)
    {
      switch (where)
        {
          case 0:
                rgb_values.red   = 0;
                rgb_values.green = 0;
                rgb_values.blue  = (x-xmin)*4.*rezdif;
                break;
          case 1:
                rgb_values.red   = 0;
                rgb_values.green = (4*x-3*xmin-xmax)*rezdif;
                rgb_values.blue  = (sum22-4.*x)*rezdif;
                break;
          case 2:
                rgb_values.red   = (4*x-2*sum)*rezdif;
                rgb_values.green = (xmin+3*xmax-4*x)*rezdif;
                rgb_values.blue  = 0;
                break;
          case 3:
                rgb_values.red   = 1;
                rgb_values.green = (4*x-xmin-3*xmax)*rezdif;
                rgb_values.blue  = (4.*x-sum13)*rezdif;
          default:
                break;
        }
    }
  else // White
    rgb_values.red = rgb_values.green = rgb_values.blue = 1;

  return rgb_values;
}



DataOutBase::EpsFlags::RgbValues
DataOutBase::EpsFlags::grey_scale_color_function (const double x,
                                                  const double xmin,
                                                  const double xmax)
{
  DataOutBase::EpsFlags::RgbValues rgb_values;
  rgb_values.red = rgb_values.blue = rgb_values.green
                 = (x-xmin)/(xmax-xmin);
  return rgb_values;
}



DataOutBase::EpsFlags::RgbValues
DataOutBase::EpsFlags::reverse_grey_scale_color_function (const double x,
                                                          const double xmin,
                                                          const double xmax)
{
  DataOutBase::EpsFlags::RgbValues rgb_values;
  rgb_values.red = rgb_values.blue = rgb_values.green
                 = 1-(x-xmin)/(xmax-xmin);
  return rgb_values;
}



bool DataOutBase::EpsCell2d::operator < (const EpsCell2d &e) const
{
                                   // note the "wrong" order in
                                   // which we sort the elements
  return depth > e.depth;
}



void DataOutBase::EpsFlags::declare_parameters (ParameterHandler &prm)
{
  prm.declare_entry ("Index of vector for height", "0",
                     Patterns::Integer(),
                     "Number of the input vector that is to be used to "
                     "generate height information");
  prm.declare_entry ("Index of vector for color", "0",
                     Patterns::Integer(),
                     "Number of the input vector that is to be used to "
                     "generate color information");
  prm.declare_entry ("Scale to width or height", "width",
                     Patterns::Selection ("width|height"),
                     "Whether width or height should be scaled to match "
                     "the given size");
  prm.declare_entry ("Size (width or height) in eps units", "300",
                     Patterns::Integer(),
                     "The size (width or height) to which the eps output "
                     "file is to be scaled");
  prm.declare_entry ("Line widths in eps units", "0.5",
                     Patterns::Double(),
                     "The width in which the postscript renderer is to "
                     "plot lines");
  prm.declare_entry ("Azimut angle", "60",
                     Patterns::Double(0,180),
                     "Angle of the viewing position against the vertical "
                     "axis");
  prm.declare_entry ("Turn angle", "30",
                     Patterns::Double(0,360),
                     "Angle of the viewing direction against the y-axis");
  prm.declare_entry ("Scaling for z-axis", "1",
                     Patterns::Double (),
                     "Scaling for the z-direction relative to the scaling "
                     "used in x- and y-directions");
  prm.declare_entry ("Draw mesh lines", "true",
                     Patterns::Bool(),
                     "Whether the mesh lines, or only the surface should be "
                     "drawn");
  prm.declare_entry ("Fill interior of cells", "true",
                     Patterns::Bool(),
                     "Whether only the mesh lines, or also the interior of "
                     "cells should be plotted. If this flag is false, then "
                     "one can see through the mesh");
  prm.declare_entry ("Color shading of interior of cells", "true",
                     Patterns::Bool(),
                     "Whether the interior of cells shall be shaded");
  prm.declare_entry ("Color function", "default",
                     Patterns::Selection ("default|grey scale|reverse grey scale"),
                     "Name of a color function used to colorize mesh lines "
                     "and/or cell interiors");
}



void DataOutBase::EpsFlags::parse_parameters (const ParameterHandler &prm)
{
  height_vector = prm.get_integer ("Index of vector for height");
  color_vector  = prm.get_integer ("Index of vector for color");
  if (prm.get ("Scale to width or height") == "width")
    size_type   = width;
  else
    size_type   = height;
  size          = prm.get_integer ("Size (width or height) in eps units");
  line_width    = prm.get_double ("Line widths in eps units");
  azimut_angle  = prm.get_double ("Azimut angle");
  turn_angle    = prm.get_double ("Turn angle");
  z_scaling     = prm.get_double ("Scaling for z-axis");
  draw_mesh     = prm.get_bool ("Draw mesh lines");
  draw_cells    = prm.get_bool ("Fill interior of cells");
  shade_cells   = prm.get_bool ("Color shading of interior of cells");
  if (prm.get("Color function") == "default")
    color_function = &default_color_function;
  else if (prm.get("Color function") == "grey scale")
    color_function = &grey_scale_color_function;
  else if (prm.get("Color function") == "reverse grey scale")
    color_function = &reverse_grey_scale_color_function;
  else
                                     // we shouldn't get here, since
                                     // the parameter object should
                                     // already have checked that the
                                     // given value is valid
    Assert (false, ExcInternalError());
}



std::size_t
DataOutBase::EpsFlags::memory_consumption () const
{
                                   // only simple data elements, so
                                   // use sizeof operator
  return sizeof (*this);
}



DataOutBase::GmvFlags::GmvFlags ()
{}



void DataOutBase::GmvFlags::declare_parameters (ParameterHandler &/*prm*/)
{}



void DataOutBase::GmvFlags::parse_parameters (const ParameterHandler &/*prm*/) const
{}


std::size_t
DataOutBase::GmvFlags::memory_consumption () const
{
                                   // only simple data elements, so
                                   // use sizeof operator
  return sizeof (*this);
}



DataOutBase::TecplotFlags::
TecplotFlags (const char* tecplot_binary_file_name,
              const char* zone_name)
                :
                tecplot_binary_file_name(tecplot_binary_file_name),
                zone_name(zone_name)
{}



void DataOutBase::TecplotFlags::declare_parameters (ParameterHandler &/*prm*/)
{}



void DataOutBase::TecplotFlags::parse_parameters (const ParameterHandler &/*prm*/) const
{}


std::size_t
DataOutBase::TecplotFlags::memory_consumption () const
{
                                   // only simple data elements, so
                                   // use sizeof operator
  return sizeof (*this);
}



DataOutBase::VtkFlags::VtkFlags ()
{}



void DataOutBase::VtkFlags::declare_parameters (ParameterHandler &/*prm*/)
{}



void DataOutBase::VtkFlags::parse_parameters (const ParameterHandler &/*prm*/) const
{}



std::size_t
DataOutBase::VtkFlags::memory_consumption () const
{
                                   // only simple data elements, so
                                   // use sizeof operator
  return sizeof (*this);
}



DataOutBase::Deal_II_IntermediateFlags::Deal_II_IntermediateFlags ()
                :
                dummy (0)
{}



void DataOutBase::Deal_II_IntermediateFlags::declare_parameters (ParameterHandler &/*prm*/)
{}



void DataOutBase::Deal_II_IntermediateFlags::parse_parameters (const ParameterHandler &/*prm*/) const
{}


std::size_t
DataOutBase::Deal_II_IntermediateFlags::memory_consumption () const
{
                                   // only simple data elements, so
                                   // use sizeof operator
  return sizeof (*this);
}



std::size_t
DataOutBase::memory_consumption ()
{
  return 0;
}




DataOutBase::OutputFormat
DataOutBase::
parse_output_format (const std::string &format_name)
{
  if (format_name == "none")
    return none;

  if (format_name == "dx")
    return dx;

  if (format_name == "ucd")
    return ucd;

  if (format_name == "gnuplot")
    return gnuplot;

  if (format_name == "povray")
    return povray;

  if (format_name == "eps")
    return eps;

  if (format_name == "gmv")
    return gmv;

  if (format_name == "tecplot")
    return tecplot;

  if (format_name == "tecplot_binary")
    return tecplot_binary;

  if (format_name == "vtk")
    return vtk;

  if (format_name == "vtu")
    return vtu;

  if (format_name == "deal.II intermediate")
    return deal_II_intermediate;

    if (format_name == "hdf5")
        return hdf5;

  AssertThrow (false,
               ExcMessage ("The given file format name is not recognized: <"
                           + format_name + ">"));

                                   // return something invalid
  return OutputFormat(-1);
}



std::string
DataOutBase::get_output_format_names ()
{
  return "none|dx|ucd|gnuplot|povray|eps|gmv|tecplot|tecplot_binary|vtk|vtu|hdf5|deal.II intermediate";
}



std::string
DataOutBase::
default_suffix (const OutputFormat output_format)
{
  switch (output_format)
    {
      case none:
            return "";
      case dx:
            return ".dx";
      case ucd:
            return ".inp";
      case gnuplot:
            return ".gnuplot";
      case povray:
            return ".pov";
      case eps:
            return ".eps";
      case gmv:
            return ".gmv";
      case tecplot:
            return ".dat";
      case tecplot_binary:
            return ".plt";
      case vtk:
            return ".vtk";
      case vtu:
            return ".vtu";
      case deal_II_intermediate:
            return ".d2";
      case hdf5:
            return ".h5";
      default:
            Assert (false, ExcNotImplemented());
            return "";
    }
}


//----------------------------------------------------------------------//

template <int dim, int spacedim, typename STREAM>
void
DataOutBase::write_nodes (const std::vector<Patch<dim,spacedim> >& patches,
                          STREAM& out)
{
  Assert (dim<=3, ExcNotImplemented());
  unsigned int count = 0;
                                   // We only need this point below,
                                   // but it does not harm to declare
                                   // it here.
  Point<spacedim> node;

  for (typename std::vector<Patch<dim,spacedim> >::const_iterator
         patch=patches.begin();
       patch!=patches.end(); ++patch)
    {
      const unsigned int n_subdivisions = patch->n_subdivisions;
      const unsigned int n = n_subdivisions+1;
                                       // Length of loops in all
                                       // dimensions. If a dimension
                                       // is not used, a loop of
                                       // length one will do the job.
      const unsigned int n1 = (dim>0) ? n : 1;
      const unsigned int n2 = (dim>1) ? n : 1;
      const unsigned int n3 = (dim>2) ? n : 1;

      for (unsigned int i3=0; i3<n3; ++i3)
        for (unsigned int i2=0; i2<n2; ++i2)
          for (unsigned int i1=0; i1<n1; ++i1)
            {
              compute_node(node, &*patch,
                           i1,
                           i2,
                           i3,
                           n_subdivisions);
              out.write_point(count++, node);
            }
    }
  out.flush_points ();
}

template <int dim, int spacedim, typename STREAM>
void
DataOutBase::write_cells (const std::vector<Patch<dim,spacedim> >& patches,
                          STREAM& out)
{
  Assert (dim<=3, ExcNotImplemented());
  unsigned int count = 0;
  unsigned int first_vertex_of_patch = 0;
                                   // Array to hold all the node
                                   // numbers of a cell. 8 is
                                   // sufficient for 3D
  for (typename std::vector<Patch<dim,spacedim> >::const_iterator
         patch=patches.begin();
       patch!=patches.end(); ++patch)
    {
      const unsigned int n_subdivisions = patch->n_subdivisions;
      const unsigned int n = n_subdivisions+1;
                                       // Length of loops in all dimensons
      const unsigned int n1 = (dim>0) ? n_subdivisions : 1;
      const unsigned int n2 = (dim>1) ? n_subdivisions : 1;
      const unsigned int n3 = (dim>2) ? n_subdivisions : 1;
                                       // Offsets of outer loops
      unsigned int d1 = 1;
      unsigned int d2 = n;
      unsigned int d3 = n*n;
      for (unsigned int i3=0; i3<n3; ++i3)
        for (unsigned int i2=0; i2<n2; ++i2)
          for (unsigned int i1=0; i1<n1; ++i1)
            {
              const unsigned int offset = first_vertex_of_patch+i3*d3+i2*d2+i1*d1;
                                               // First write line in x direction
              out.template write_cell<dim>(count++, offset, d1, d2, d3);
            }
                                       // finally update the number
                                       // of the first vertex of this patch
      first_vertex_of_patch += Utilities::fixed_power<dim>(n_subdivisions+1);
    }

  out.flush_cells ();
}


template <int dim, int spacedim, class STREAM>
void
DataOutBase::write_data (
  const std::vector<Patch<dim,spacedim> >& patches,
  unsigned int n_data_sets,
  const bool double_precision,
  STREAM& out)
{
  Assert (dim<=3, ExcNotImplemented());
  unsigned int count = 0;

  for (typename std::vector<Patch<dim,spacedim> >::const_iterator patch
         = patches.begin();
       patch != patches.end(); ++patch)
    {
      const unsigned int n_subdivisions = patch->n_subdivisions;
      const unsigned int n = n_subdivisions+1;
                                       // Length of loops in all dimensions
      Assert ((patch->data.n_rows() == n_data_sets && !patch->points_are_available) ||
              (patch->data.n_rows() == n_data_sets+spacedim && patch->points_are_available),
              ExcDimensionMismatch (patch->points_are_available
                                    ?
                                    (n_data_sets + spacedim)
                                    :
                                    n_data_sets,
                                    patch->data.n_rows()));
      Assert (patch->data.n_cols() == Utilities::fixed_power<dim>(n),
              ExcInvalidDatasetSize (patch->data.n_cols(), n));

      std::vector<float>  floats(n_data_sets);
      std::vector<double> doubles(n_data_sets);

                                       // Data is already in
                                       // lexicographic ordering
      for (unsigned int i=0; i<Utilities::fixed_power<dim>(n); ++i, ++count)
        if (double_precision)
          {
            for (unsigned int data_set=0; data_set<n_data_sets; ++data_set)
              doubles[data_set] = patch->data(data_set, i);
            out.write_dataset(count, doubles);
          }
        else
          {
            for (unsigned int data_set=0; data_set<n_data_sets; ++data_set)
              floats[data_set] = patch->data(data_set, i);
            out.write_dataset(count, floats);
          }
    }
}


template <int dim, int spacedim>
void DataOutBase::write_ucd (const std::vector<Patch<dim,spacedim> > &patches,
                             const std::vector<std::string>          &data_names,
                             const std::vector<std_cxx1x::tuple<unsigned int, unsigned int, std::string> > &,
                             const UcdFlags                          &flags,
                             std::ostream                            &out)
{
  AssertThrow (out, ExcIO());

#ifndef DEAL_II_COMPILER_SUPPORTS_MPI
                                   // verify that there are indeed
                                   // patches to be written out. most
                                   // of the times, people just forget
                                   // to call build_patches when there
                                   // are no patches, so a warning is
                                   // in order. that said, the
                                   // assertion is disabled if we
                                   // support MPI since then it can
                                   // happen that on the coarsest
                                   // mesh, a processor simply has no
                                   // cells it actually owns, and in
                                   // that case it is legit if there
                                   // are no patches
  Assert (patches.size() > 0, ExcNoPatches());
#else
  if (patches.size() == 0)
    return;
#endif

  const unsigned int n_data_sets = data_names.size();

  UcdStream ucd_out(out, flags);

                                   // first count the number of cells
                                   // and cells for later use
  unsigned int n_nodes;
  unsigned int n_cells;
  compute_sizes<dim,spacedim> (patches, n_nodes, n_cells);
                                   ///////////////////////
                                   // preamble
  if (flags.write_preamble)
    {
      std::time_t  time1= std::time (0);
      std::tm     *time = std::localtime(&time1);
      out << "# This file was generated by the deal.II library." << '\n'
          << "# Date =  "
          << time->tm_year+1900 << "/"
          << time->tm_mon+1 << "/"
          << time->tm_mday << '\n'
          << "# Time =  "
          << time->tm_hour << ":"
          << std::setw(2) << time->tm_min << ":"
          << std::setw(2) << time->tm_sec << '\n'
          << "#" << '\n'
          << "# For a description of the UCD format see the AVS Developer's guide."
          << '\n'
          << "#" << '\n';
    }

                                   // start with ucd data
  out << n_nodes << ' '
      << n_cells << ' '
      << n_data_sets << ' '
      << 0 << ' '                  // no cell data at present
      << 0                         // no model data
      << '\n';

  write_nodes(patches, ucd_out);
  out << '\n';

  write_cells(patches, ucd_out);
  out << '\n';

                                   /////////////////////////////
                                   // now write data
  if (n_data_sets != 0)
    {
      out << n_data_sets << "    ";    // number of vectors
      for (unsigned int i=0; i<n_data_sets; ++i)
        out << 1 << ' ';               // number of components;
                                       // only 1 supported presently
      out << '\n';

      for (unsigned int data_set=0; data_set<n_data_sets; ++data_set)
        out << data_names[data_set]
            << ",dimensionless"      // no units supported at present
            << '\n';

      write_data(patches, n_data_sets, true, ucd_out);
    }
                                   // make sure everything now gets to
                                   // disk
  out.flush ();

                                   // assert the stream is still ok
  AssertThrow (out, ExcIO());
}


template <int dim, int spacedim>
void DataOutBase::write_dx (const std::vector<Patch<dim,spacedim> > &patches,
                            const std::vector<std::string>          &data_names,
                            const std::vector<std_cxx1x::tuple<unsigned int, unsigned int, std::string> > &,
                            const DXFlags                           &flags,
                            std::ostream                            &out)
{
  AssertThrow (out, ExcIO());

#ifndef DEAL_II_COMPILER_SUPPORTS_MPI
                                   // verify that there are indeed
                                   // patches to be written out. most
                                   // of the times, people just forget
                                   // to call build_patches when there
                                   // are no patches, so a warning is
                                   // in order. that said, the
                                   // assertion is disabled if we
                                   // support MPI since then it can
                                   // happen that on the coarsest
                                   // mesh, a processor simply has no
                                   // cells it actually owns, and in
                                   // that case it is legit if there
                                   // are no patches
  Assert (patches.size() > 0, ExcNoPatches());
#else
  if (patches.size() == 0)
    return;
#endif
                                   // Stream with special features for dx output
  DXStream dx_out(out, flags);

                                   // Variable counting the offset of
                                   // binary data.
  unsigned int offset = 0;

  const unsigned int n_data_sets = data_names.size();

                                   // first count the number of cells
                                   // and cells for later use
  unsigned int n_nodes;
  unsigned int n_cells;
  compute_sizes<dim,spacedim>(patches, n_nodes, n_cells);
                                   // start with vertices order is
                                   // lexicographical, x varying
                                   // fastest
  out << "object \"vertices\" class array type float rank 1 shape " << spacedim
      << " items " << n_nodes;

  if (flags.coordinates_binary)
    {
      out << " lsb ieee data 0" << '\n';
      offset += n_nodes * spacedim *  sizeof(float);
    }
  else
    {
      out << " data follows" << '\n';
      write_nodes(patches, dx_out);
    }

                                   ///////////////////////////////
                                   // first write the coordinates of all vertices

                                   /////////////////////////////////////////
                                   // write cells
  out << "object \"cells\" class array type int rank 1 shape "
      << GeometryInfo<dim>::vertices_per_cell
      << " items " << n_cells;

  if (flags.int_binary)
    {
      out << " lsb binary data " << offset << '\n';
      offset += n_cells * sizeof (int);
    }
  else
    {
      out << " data follows" << '\n';
      write_cells(patches, dx_out);
      out << '\n';
    }


  out << "attribute \"element type\" string \"";
  if (dim==1) out << "lines";
  if (dim==2) out << "quads";
  if (dim==3) out << "cubes";
  out << "\"" << '\n'
      << "attribute \"ref\" string \"positions\"" << '\n';

//TODO:[GK] Patches must be of same size!
                                   /////////////////////////////
                                   // write neighbor information
  if (flags.write_neighbors)
    {
      out << "object \"neighbors\" class array type int rank 1 shape "
          << GeometryInfo<dim>::faces_per_cell
          << " items " << n_cells
          << " data follows";

      for (typename std::vector<Patch<dim,spacedim> >::const_iterator
             patch=patches.begin();
           patch!=patches.end(); ++patch)
        {
          const unsigned int n = patch->n_subdivisions;
          const unsigned int n1 = (dim>0) ? n : 1;
          const unsigned int n2 = (dim>1) ? n : 1;
          const unsigned int n3 = (dim>2) ? n : 1;
          unsigned int cells_per_patch = Utilities::fixed_power<dim>(n);
          unsigned int dx = 1;
          unsigned int dy = n;
          unsigned int dz = n*n;

          const unsigned int patch_start = patch->patch_index * cells_per_patch;

          for (unsigned int i3=0;i3<n3;++i3)
            for (unsigned int i2=0;i2<n2;++i2)
              for (unsigned int i1=0;i1<n1;++i1)
                {
                  const unsigned int nx = i1*dx;
                  const unsigned int ny = i2*dy;
                  const unsigned int nz = i3*dz;

                  out << '\n';
                                                   // Direction -x
                                                   // Last cell in row
                                                   // of other patch
                  if (i1==0)
                    {
                      const unsigned int nn = patch->neighbors[0];
                      out << '\t';
                      if (nn != patch->no_neighbor)
                        out << (nn*cells_per_patch+ny+nz+dx*(n-1));
                      else
                        out << "-1";
                    } else {
                      out << '\t'
                          << patch_start+nx-dx+ny+nz;
                    }
                                                   // Direction +x
                                                   // First cell in row
                                                   // of other patch
                  if (i1 == n-1)
                    {
                      const unsigned int nn = patch->neighbors[1];
                      out << '\t';
                      if (nn != patch->no_neighbor)
                        out << (nn*cells_per_patch+ny+nz);
                      else
                        out << "-1";
                    } else {
                      out << '\t'
                          << patch_start+nx+dx+ny+nz;
                    }
                  if (dim<2)
                    continue;
                                                   // Direction -y
                  if (i2==0)
                    {
                      const unsigned int nn = patch->neighbors[2];
                      out << '\t';
                      if (nn != patch->no_neighbor)
                        out << (nn*cells_per_patch+nx+nz+dy*(n-1));
                      else
                        out << "-1";
                    } else {
                      out << '\t'
                          << patch_start+nx+ny-dy+nz;
                    }
                                                   // Direction +y
                  if (i2 == n-1)
                    {
                      const unsigned int nn = patch->neighbors[3];
                      out << '\t';
                      if (nn != patch->no_neighbor)
                        out << (nn*cells_per_patch+nx+nz);
                      else
                        out << "-1";
                    } else {
                      out << '\t'
                          << patch_start+nx+ny+dy+nz;
                    }
                  if (dim<3)
                    continue;

                                                   // Direction -z
                  if (i3==0)
                    {
                      const unsigned int nn = patch->neighbors[4];
                      out << '\t';
                      if (nn != patch->no_neighbor)
                        out << (nn*cells_per_patch+nx+ny+dz*(n-1));
                      else
                        out << "-1";
                    } else {
                      out << '\t'
                          << patch_start+nx+ny+nz-dz;
                    }
                                                   // Direction +z
                  if (i3 == n-1)
                    {
                      const unsigned int nn = patch->neighbors[5];
                      out << '\t';
                      if (nn != patch->no_neighbor)
                        out << (nn*cells_per_patch+nx+ny);
                      else
                        out << "-1";
                    } else {
                      out << '\t'
                          << patch_start+nx+ny+nz+dz;
                    }
                }
          out << '\n';
        }
    }
                                   /////////////////////////////
                                   // now write data
  if (n_data_sets != 0)
    {
      out << "object \"data\" class array type float rank 1 shape "
          << n_data_sets
          << " items " << n_nodes;

      if (flags.data_binary)
        {
          out << " lsb ieee data " << offset << '\n';
          offset += n_data_sets * n_nodes * ((flags.data_double)
                                             ? sizeof(double)
                                             : sizeof(float));
        }
      else
        {
          out << " data follows" << '\n';
          write_data(patches, n_data_sets, flags.data_double, dx_out);
        }

                                       // loop over all patches
      out << "attribute \"dep\" string \"positions\"" << '\n';
    } else {
      out << "object \"data\" class constantarray type float rank 0 items " << n_nodes << " data follows"
          << '\n' << '0' << '\n';
    }

                                   // no model data

  out << "object \"deal data\" class field" << '\n'
      << "component \"positions\" value \"vertices\"" << '\n'
      << "component \"connections\" value \"cells\"" << '\n'
      << "component \"data\" value \"data\"" << '\n';

  if (flags.write_neighbors)
    out << "component \"neighbors\" value \"neighbors\"" << '\n';

  if (true)
    {
      std::time_t  time1= std::time (0);
      std::tm     *time = std::localtime(&time1);
      out << "attribute \"created\" string \""
          << time->tm_year+1900 << "/"
          << time->tm_mon+1 << "/"
          << time->tm_mday
          << ' '
          << time->tm_hour << ":"
          << std::setw(2) << time->tm_min << ":"
          << std::setw(2) << time->tm_sec << '"' << '\n';
    }

  out << "end" << '\n';
                                   // Write all binary data now
  if (flags.coordinates_binary)
    write_nodes(patches, dx_out);
  if (flags.int_binary)
    write_cells(patches, dx_out);
  if (flags.data_binary)
    write_data(patches, n_data_sets, flags.data_double, dx_out);

                                   // make sure everything now gets to
                                   // disk
  out.flush ();

                                   // assert the stream is still ok
  AssertThrow (out, ExcIO());
}



template <int dim, int spacedim>
void DataOutBase::write_gnuplot (const std::vector<Patch<dim,spacedim> > &patches,
                                 const std::vector<std::string>          &data_names,
                                 const std::vector<std_cxx1x::tuple<unsigned int, unsigned int, std::string> > &,
                                 const GnuplotFlags                      &/*flags*/,
                                 std::ostream                            &out)
{
  AssertThrow (out, ExcIO());

#ifndef DEAL_II_COMPILER_SUPPORTS_MPI
                                   // verify that there are indeed
                                   // patches to be written out. most
                                   // of the times, people just forget
                                   // to call build_patches when there
                                   // are no patches, so a warning is
                                   // in order. that said, the
                                   // assertion is disabled if we
                                   // support MPI since then it can
                                   // happen that on the coarsest
                                   // mesh, a processor simply has no
                                   // cells it actually owns, and in
                                   // that case it is legit if there
                                   // are no patches
  Assert (patches.size() > 0, ExcNoPatches());
#else
  if (patches.size() == 0)
    return;
#endif

  const unsigned int n_data_sets = data_names.size();

                                   // write preamble
  if (true)
    {
                                       // block this to have local
                                       // variables destroyed after
                                       // use
      const std::time_t  time1= std::time (0);
      const std::tm     *time = std::localtime(&time1);
      out << "# This file was generated by the deal.II library." << '\n'
          << "# Date =  "
          << time->tm_year+1900 << "/"
          << time->tm_mon+1 << "/"
          << time->tm_mday << '\n'
          << "# Time =  "
          << time->tm_hour << ":"
          << std::setw(2) << time->tm_min << ":"
          << std::setw(2) << time->tm_sec << '\n'
          << "#" << '\n'
          << "# For a description of the GNUPLOT format see the GNUPLOT manual."
          << '\n'
          << "#" << '\n'
          << "# ";

      switch (spacedim)
        {
          case 1:
                out << "<x> ";
                break;
          case 2:
                out << "<x> <y> ";
                break;
          case 3:
                out << "<x> <y> <z> ";
                break;

          default:
                Assert (false, ExcNotImplemented());
        }

      for (unsigned int i=0; i<data_names.size(); ++i)
        out << '<' << data_names[i] << "> ";
      out << '\n';
    }


                                   // loop over all patches
  for (typename std::vector<Patch<dim,spacedim> >::const_iterator patch=patches.begin();
       patch != patches.end(); ++patch)
    {
      const unsigned int n_subdivisions = patch->n_subdivisions;
      const unsigned int n = n_subdivisions+1;
                                       // Length of loops in all dimensions
      const unsigned int n1 = (dim>0) ? n : 1;
      const unsigned int n2 = (dim>1) ? n : 1;
      const unsigned int n3 = (dim>2) ? n : 1;
      unsigned int d1 = 1;
      unsigned int d2 = n;
      unsigned int d3 = n*n;

      Assert ((patch->data.n_rows() == n_data_sets && !patch->points_are_available) ||
              (patch->data.n_rows() == n_data_sets+spacedim && patch->points_are_available),
              ExcDimensionMismatch (patch->points_are_available
                                    ?
                                    (n_data_sets + spacedim)
                                    :
                                    n_data_sets,
                                    patch->data.n_rows()));
      Assert (patch->data.n_cols() == Utilities::fixed_power<dim>(n),
              ExcInvalidDatasetSize (patch->data.n_cols(), n_subdivisions+1));

      Point<spacedim> this_point;
      Point<spacedim> node;
      if (dim<3)
        {
          for (unsigned int i2=0; i2<n2; ++i2)
            {
              for (unsigned int i1=0; i1<n1; ++i1)
                {
                                                   // compute coordinates for
                                                   // this patch point
                  compute_node(node, &*patch, i1, i2, 0, n_subdivisions);
                  out << node << ' ';

                  for (unsigned int data_set=0; data_set<n_data_sets; ++data_set)
                    out << patch->data(data_set,i1*d1+i2*d2) << ' ';
                  out << '\n';
                }
                                               // end of row in patch
              if (dim>1)
                out << '\n';
            }
                                           // end of patch
          if (dim==1)
            out << '\n';
          out << '\n';
        }
      else if (dim==3)
        {
                                           // for all grid points: draw
                                           // lines into all positive
                                           // coordinate directions if
                                           // there is another grid point
                                           // there
          for (unsigned int i3=0; i3<n3; ++i3)
            for (unsigned int i2=0; i2<n2; ++i2)
              for (unsigned int i1=0; i1<n1; ++i1)
                {
                                                   // compute coordinates for
                                                   // this patch point
                  compute_node(this_point, &*patch, i1, i2, i3, n_subdivisions);
                                                   // line into positive x-direction
                                                   // if possible
                  if (i1 < n_subdivisions)
                    {
                                                       // write point here
                                                       // and its data
                      out << this_point;
                      for (unsigned int data_set=0; data_set<n_data_sets; ++data_set)
                        out  << ' '
                             << patch->data(data_set,i1*d1+i2*d2+i3*d3);
                      out << '\n';

                                                       // write point there
                                                       // and its data
                      compute_node(node, &*patch, i1+1, i2, i3, n_subdivisions);
                      out << node;

                      for (unsigned int data_set=0; data_set<n_data_sets; ++data_set)
                        out  << ' '
                             << patch->data(data_set,(i1+1)*d1+i2*d2+i3*d3);
                      out << '\n';

                                                       // end of line
                      out << '\n'
                          << '\n';
                    }

                                                   // line into positive y-direction
                                                   // if possible
                  if (i2 < n_subdivisions)
                    {
                                                       // write point here
                                                       // and its data
                      out << this_point;
                      for (unsigned int data_set=0; data_set<n_data_sets; ++data_set)
                        out  << ' '
                             << patch->data(data_set, i1*d1+i2*d2+i3*d3);
                      out << '\n';

                                                       // write point there
                                                       // and its data
                      compute_node(node, &*patch, i1, i2+1, i3, n_subdivisions);
                      out << node;

                      for (unsigned int data_set=0; data_set<n_data_sets; ++data_set)
                        out  << ' '
                             << patch->data(data_set,i1*d1+(i2+1)*d2+i3*d3);
                      out << '\n';

                                                       // end of line
                      out << '\n'
                          << '\n';
                    }

                                                   // line into positive z-direction
                                                   // if possible
                  if (i3 < n_subdivisions)
                    {
                                                       // write point here
                                                       // and its data
                      out << this_point;
                      for (unsigned int data_set=0; data_set<n_data_sets; ++data_set)
                        out  << ' '
                             << patch->data(data_set,i1*d1+i2*d2+i3*d3);
                      out << '\n';

                                                       // write point there
                                                       // and its data
                      compute_node(node, &*patch, i1, i2, i3+1, n_subdivisions);
                      out << node;

                      for (unsigned int data_set=0; data_set<n_data_sets; ++data_set)
                        out  << ' '
                             << patch->data(data_set,i1*d1+i2*d2+(i3+1)*d3);
                      out << '\n';
                                                       // end of line
                      out << '\n'
                          << '\n';
                    }

                }
        }
      else
        Assert (false, ExcNotImplemented());
    }
                                   // make sure everything now gets to
                                   // disk
  out.flush ();

  AssertThrow (out, ExcIO());
}



template <int dim, int spacedim>
void DataOutBase::write_povray (const std::vector<Patch<dim,spacedim> > &patches,
                                const std::vector<std::string>          &data_names,
                                const std::vector<std_cxx1x::tuple<unsigned int, unsigned int, std::string> > &,
                                const PovrayFlags                       &flags,
                                std::ostream                            &out)
{
  AssertThrow (out, ExcIO());

#ifndef DEAL_II_COMPILER_SUPPORTS_MPI
                                   // verify that there are indeed
                                   // patches to be written out. most
                                   // of the times, people just forget
                                   // to call build_patches when there
                                   // are no patches, so a warning is
                                   // in order. that said, the
                                   // assertion is disabled if we
                                   // support MPI since then it can
                                   // happen that on the coarsest
                                   // mesh, a processor simply has no
                                   // cells it actually owns, and in
                                   // that case it is legit if there
                                   // are no patches
  Assert (patches.size() > 0, ExcNoPatches());
#else
  if (patches.size() == 0)
    return;
#endif
  Assert (dim==2, ExcNotImplemented());        // only for 2-D surfaces on a 2-D plane
  Assert (spacedim==2, ExcNotImplemented());

  const unsigned int n_data_sets = data_names.size();

                                   // write preamble
  if (true)
    {
                                       // block this to have local
                                       // variables destroyed after use
      const std::time_t  time1= std::time (0);
      const std::tm     *time = std::localtime(&time1);
      out << "/* This file was generated by the deal.II library." << '\n'
          << "   Date =  "
          << time->tm_year+1900 << "/"
          << time->tm_mon+1 << "/"
          << time->tm_mday << '\n'
          << "   Time =  "
          << time->tm_hour << ":"
          << std::setw(2) << time->tm_min << ":"
          << std::setw(2) << time->tm_sec << '\n'
          << '\n'
          << "   For a description of the POVRAY format see the POVRAY manual."
          << '\n'
          << "*/ " << '\n';

                                       // include files
      out << "#include \"colors.inc\" " << '\n'
          << "#include \"textures.inc\" " << '\n';


                                       // use external include file for textures,
                                       // camera and light
      if (flags.external_data)
        out << "#include \"data.inc\" " << '\n';
      else                          // all definitions in data file
        {
                                           // camera
          out << '\n' << '\n'
              << "camera {"            << '\n'
              << "  location <1,4,-7>" << '\n'
              << "  look_at <0,0,0>"   << '\n'
              << "  angle 30"          << '\n'
              << "}"                   << '\n';

                                           // light
          out << '\n'
              << "light_source {"      << '\n'
              << "  <1,4,-7>"      << '\n'
              << "  color Grey"        << '\n'
              << "}"                   << '\n';
          out << '\n'
              << "light_source {"      << '\n'
              << "  <0,20,0>"      << '\n'
              << "  color White"       << '\n'
              << "}"                   << '\n';
        }
    }

                                   // max. and min. heigth of solution
  typename std::vector<Patch<dim,spacedim> >::const_iterator patch=patches.begin();
  Assert(patch!=patches.end(), ExcInternalError());
  double hmin=patch->data(0,0);
  double hmax=patch->data(0,0);

  for (; patch != patches.end(); ++patch)
    {
      const unsigned int n_subdivisions = patch->n_subdivisions;

      Assert ((patch->data.n_rows() == n_data_sets && !patch->points_are_available) ||
              (patch->data.n_rows() == n_data_sets+spacedim && patch->points_are_available),
              ExcDimensionMismatch (patch->points_are_available
                                    ?
                                    (n_data_sets + spacedim)
                                    :
                                    n_data_sets,
                                    patch->data.n_rows()));
      Assert (patch->data.n_cols() == Utilities::fixed_power<dim>(n_subdivisions+1),
              ExcInvalidDatasetSize (patch->data.n_cols(), n_subdivisions+1));

      for (unsigned int i=0; i<n_subdivisions+1; ++i)
        for (unsigned int j=0; j<n_subdivisions+1; ++j)
          {
            const int dl = i*(n_subdivisions+1)+j;
            if (patch->data(0,dl)<hmin)
              hmin=patch->data(0,dl);
            if (patch->data(0,dl)>hmax)
              hmax=patch->data(0,dl);
          }
    }

  out << "#declare HMIN=" << hmin << ";" << '\n'
      << "#declare HMAX=" << hmax << ";" << '\n' << '\n';

  if (!flags.external_data)
    {
                                       // texture with scaled niveau lines
                                       // 10 lines in the surface
      out << "#declare Tex=texture{" << '\n'
          << "  pigment {" << '\n'
          << "    gradient y" << '\n'
          << "    scale y*(HMAX-HMIN)*" << 0.1 << '\n'
          << "    color_map {" << '\n'
          << "      [0.00 color Light_Purple] " << '\n'
          << "      [0.95 color Light_Purple] " << '\n'
          << "      [1.00 color White]    " << '\n'
          << "} } }" << '\n' << '\n';
    }

  if (!flags.bicubic_patch)
    {                                  // start of mesh header
      out << '\n'
          << "mesh {" << '\n';
    }

                                   // loop over all patches
  for (typename std::vector<Patch<dim,spacedim> >::const_iterator patch=patches.begin();
       patch != patches.end(); ++patch)
    {
      const unsigned int n_subdivisions = patch->n_subdivisions;
      const unsigned int n = n_subdivisions+1;
      const unsigned int d1=1;
      const unsigned int d2=n;

      Assert ((patch->data.n_rows() == n_data_sets && !patch->points_are_available) ||
              (patch->data.n_rows() == n_data_sets+spacedim && patch->points_are_available),
              ExcDimensionMismatch (patch->points_are_available
                                    ?
                                    (n_data_sets + spacedim)
                                    :
                                    n_data_sets,
                                    patch->data.n_rows()));
      Assert (patch->data.n_cols() == Utilities::fixed_power<dim>(n),
              ExcInvalidDatasetSize (patch->data.n_cols(), n_subdivisions+1));


      std::vector<Point<spacedim> > ver(n*n);

      for (unsigned int i2=0; i2<n; ++i2)
        for (unsigned int i1=0; i1<n; ++i1)
          {
                                             // compute coordinates for
                                             // this patch point, storing in ver
            compute_node(ver[i1*d1+i2*d2], &*patch, i1, i2, 0, n_subdivisions);
          }


      if (!flags.bicubic_patch)
        {
                                           // approximate normal
                                           // vectors in patch
          std::vector<Point<3> > nrml;
                                           // only if smooth triangles are used
          if (flags.smooth)
            {
              nrml.resize(n*n);
                                               // These are
                                               // difference
                                               // quotients of
                                               // the surface
                                               // mapping. We
                                               // take them
                                               // symmetric
                                               // inside the
                                               // patch and
                                               // one-sided at
                                               // the edges
              Point<3> h1,h2;
                                               // Now compute normals in every point
              for (unsigned int i=0; i<n;++i)
                for (unsigned int j=0; j<n;++j)
                  {
                    const unsigned int il = (i==0) ? i : (i-1);
                    const unsigned int ir = (i==n_subdivisions) ? i : (i+1);
                    const unsigned int jl = (j==0) ? j : (j-1);
                    const unsigned int jr = (j==n_subdivisions) ? j : (j+1);

                    h1(0)=ver[ir*d1+j*d2](0) - ver[il*d1+j*d2](0);
                    h1(1)=patch->data(0,ir*d1+j*d2)-
                          patch->data(0,il*d1+j*d2);
                    h1(2)=ver[ir*d1+j*d2](1) - ver[il*d1+j*d2](1);

                    h2(0)=ver[i*d1+jr*d2](0) - ver[i*d1+jl*d2](0);
                    h2(1)=patch->data(0,i*d1+jr*d2)-
                          patch->data(0,i*d1+jl*d2);
                    h2(2)=ver[i*d1+jr*d2](1) - ver[i*d1+jl*d2](1);

                    nrml[i*d1+j*d2](0)=h1(1)*h2(2)-h1(2)*h2(1);
                    nrml[i*d1+j*d2](1)=h1(2)*h2(0)-h1(0)*h2(2);
                    nrml[i*d1+j*d2](2)=h1(0)*h2(1)-h1(1)*h2(0);

                                                     // normalize Vector
                    double norm=std::sqrt(
                      std::pow(nrml[i*d1+j*d2](0),2.)+
                      std::pow(nrml[i*d1+j*d2](1),2.)+
                      std::pow(nrml[i*d1+j*d2](2),2.));

                    if (nrml[i*d1+j*d2](1)<0)
                      norm*=-1.;

                    for (unsigned int k=0;k<3;++k)
                      nrml[i*d1+j*d2](k)/=norm;
                  }
            }

                                           // setting up triangles
          for (unsigned int i=0; i<n_subdivisions; ++i)
            for (unsigned int j=0; j<n_subdivisions; ++j)
              {
                                                 // down/left vertex of triangle
                const int dl = i*d1+j*d2;
                if (flags.smooth)
                  {
                                                     // writing smooth_triangles

                                                     // down/right triangle
                    out << "smooth_triangle {" << '\n' << "\t<"
                        << ver[dl](0) << ","
                        << patch->data(0,dl) << ","
                        << ver[dl](1) << ">, <"
                        << nrml[dl](0) << ", "
                        << nrml[dl](1) << ", "
                        << nrml[dl](2)
                        << ">," << '\n';
                    out << " \t<"
                        << ver[dl+d1](0) << ","
                        << patch->data(0,dl+d1)  << ","
                        << ver[dl+d1](1) << ">, <"
                        << nrml[dl+d1](0) << ", "
                        << nrml[dl+d1](1) << ", "
                        << nrml[dl+d1](2)
                        << ">," << '\n';
                    out << "\t<"
                        << ver[dl+d1+d2](0) << ","
                        << patch->data(0,dl+d1+d2)  << ","
                        << ver[dl+d1+d2](1) << ">, <"
                        << nrml[dl+d1+d2](0) << ", "
                        << nrml[dl+d1+d2](1) << ", "
                        << nrml[dl+d1+d2](2)
                        << ">}" << '\n';

                                                     // upper/left triangle
                    out << "smooth_triangle {" << '\n' << "\t<"
                        << ver[dl](0) << ","
                        << patch->data(0,dl) << ","
                        << ver[dl](1) << ">, <"
                        << nrml[dl](0) << ", "
                        << nrml[dl](1) << ", "
                        << nrml[dl](2)
                        << ">," << '\n';
                    out << "\t<"
                        << ver[dl+d1+d2](0) << ","
                        << patch->data(0,dl+d1+d2)  << ","
                        << ver[dl+d1+d2](1) << ">, <"
                        << nrml[dl+d1+d2](0) << ", "
                        << nrml[dl+d1+d2](1) << ", "
                        << nrml[dl+d1+d2](2)
                        << ">," << '\n';
                    out << "\t<"
                        << ver[dl+d2](0) << ","
                        << patch->data(0,dl+d2)  << ","
                        << ver[dl+d2](1) << ">, <"
                        << nrml[dl+d2](0) << ", "
                        << nrml[dl+d2](1) << ", "
                        << nrml[dl+d2](2)
                        << ">}" << '\n';
                  }
                else
                  {
                                                     // writing standard triangles
                                                     // down/right triangle
                    out << "triangle {" << '\n' << "\t<"
                        << ver[dl](0) << ","
                        << patch->data(0,dl) << ","
                        << ver[dl](1) << ">," << '\n';
                    out << "\t<"
                        << ver[dl+d1](0) << ","
                        << patch->data(0,dl+d1)  << ","
                        << ver[dl+d1](1) << ">," << '\n';
                    out << "\t<"
                        << ver[dl+d1+d2](0) << ","
                        << patch->data(0,dl+d1+d2)  << ","
                        << ver[dl+d1+d2](1) << ">}" << '\n';

                                                     // upper/left triangle
                    out << "triangle {" << '\n' << "\t<"
                        << ver[dl](0) << ","
                        << patch->data(0,dl) << ","
                        << ver[dl](1) << ">," << '\n';
                    out << "\t<"
                        << ver[dl+d1+d2](0) << ","
                        << patch->data(0,dl+d1+d2)  << ","
                        << ver[dl+d1+d2](1) << ">," << '\n';
                    out << "\t<"
                        << ver[dl+d2](0) << ","
                        << patch->data(0,dl+d2)  << ","
                        << ver[dl+d2](1) << ">}" << '\n';
                  }
              }
        }
      else
        {                                    // writing bicubic_patch
          Assert (n_subdivisions==3, ExcDimensionMismatch(n_subdivisions,3));
          out << '\n'
              << "bicubic_patch {" << '\n'
              << "  type 0" << '\n'
              << "  flatness 0" << '\n'
              << "  u_steps 0" << '\n'
              << "  v_steps 0" << '\n';
          for (int i=0;i<16;++i)
            {
              out << "\t<" << ver[i](0) << "," << patch->data(0,i) << "," << ver[i](1) << ">";
              if (i!=15) out << ",";
              out << '\n';
            }
          out << "  texture {Tex}" <<  '\n'
              << "}" << '\n';
        }
    }

  if (!flags.bicubic_patch)
    {                                   // the end of the mesh
      out << "  texture {Tex}" << '\n'
          << "}" << '\n'
          << '\n';
    }

                                   // make sure everything now gets to
                                   // disk
  out.flush ();

  AssertThrow (out, ExcIO());
}



template <int dim, int spacedim>
void DataOutBase::write_eps (const std::vector<Patch<dim,spacedim> > &patches,
                             const std::vector<std::string>          &/*data_names*/,
                             const std::vector<std_cxx1x::tuple<unsigned int, unsigned int, std::string> > &,
                             const EpsFlags                          &flags,
                             std::ostream                            &out)
{
  Assert (out, ExcIO());

#ifndef DEAL_II_COMPILER_SUPPORTS_MPI
                                   // verify that there are indeed
                                   // patches to be written out. most
                                   // of the times, people just forget
                                   // to call build_patches when there
                                   // are no patches, so a warning is
                                   // in order. that said, the
                                   // assertion is disabled if we
                                   // support MPI since then it can
                                   // happen that on the coarsest
                                   // mesh, a processor simply has no
                                   // cells it actually owns, and in
                                   // that case it is legit if there
                                   // are no patches
  Assert (patches.size() > 0, ExcNoPatches());
#else
  if (patches.size() == 0)
    return;
#endif

                                   // Do not allow volume rendering
  AssertThrow (dim==2, ExcNotImplemented());

  const unsigned int old_precision = out.precision();

                                   // set up an array of cells to be
                                   // written later. this array holds the
                                   // cells of all the patches as
                                   // projected to the plane perpendicular
                                   // to the line of sight.
                                   //
                                   // note that they are kept sorted by
                                   // the set, where we chose the value
                                   // of the center point of the cell
                                   // along the line of sight as value
                                   // for sorting
  std::multiset<EpsCell2d> cells;

                                   // two variables in which we
                                   // will store the minimum and
                                   // maximum values of the field
                                   // to be used for colorization
                                   //
                                   // preset them by 0 to calm down the
                                   // compiler; they are initialized later
  double min_color_value=0, max_color_value=0;

                                   // Array for z-coordinates of points.
                                   // The elevation determined by a function if spacedim=2
                                   // or the z-cooridate of the grid point if spacedim=3
  double heights[4] = { 0, 0, 0, 0 };

                                   // compute the cells for output and
                                   // enter them into the set above
                                   // note that since dim==2, we
                                   // have exactly four vertices per
                                   // patch and per cell
  for (typename std::vector<Patch<dim,spacedim> >::const_iterator patch=patches.begin();
       patch!=patches.end(); ++patch)
    {
      const unsigned int n_subdivisions = patch->n_subdivisions;
      const unsigned int n = n_subdivisions+1;
      const unsigned int d1 = 1;
      const unsigned int d2 = n;

      for (unsigned int i2=0; i2<n_subdivisions; ++i2)
        for (unsigned int i1=0; i1<n_subdivisions; ++i1)
          {
            Point<spacedim> points[4];
            compute_node(points[0], &*patch, i1, i2, 0, n_subdivisions);
            compute_node(points[1], &*patch, i1+1, i2, 0, n_subdivisions);
            compute_node(points[2], &*patch, i1, i2+1, 0, n_subdivisions);
            compute_node(points[3], &*patch, i1+1, i2+1, 0, n_subdivisions);

            switch (spacedim)
              {
                case 2:
                      Assert ((flags.height_vector < patch->data.n_rows()) ||
                              patch->data.n_rows() == 0,
                              ExcIndexRange (flags.height_vector, 0,
                                             patch->data.n_rows()));
                      heights[0] = patch->data.n_rows() != 0 ?
                                   patch->data(flags.height_vector,i1*d1 + i2*d2) * flags.z_scaling
                                   : 0;
                      heights[1] = patch->data.n_rows() != 0 ?
                                   patch->data(flags.height_vector,(i1+1)*d1 + i2*d2) * flags.z_scaling
                                   : 0;
                      heights[2] = patch->data.n_rows() != 0 ?
                                   patch->data(flags.height_vector,i1*d1 + (i2+1)*d2) * flags.z_scaling
                                   : 0;
                      heights[3] = patch->data.n_rows() != 0 ?
                                   patch->data(flags.height_vector,(i1+1)*d1 + (i2+1)*d2) * flags.z_scaling
                                   : 0;

                      break;
                case 3:
                                                       // Copy z-coordinates into the height vector
                      for (unsigned int i=0;i<4;++i)
                        heights[i] = points[i](2);
                      break;
                default:
                      Assert(false, ExcNotImplemented());
              }


                                             // now compute the projection of
                                             // the bilinear cell given by the
                                             // four vertices and their heights
                                             // and write them to a proper
                                             // cell object. note that we only
                                             // need the first two components
                                             // of the projected position for
                                             // output, but we need the value
                                             // along the line of sight for
                                             // sorting the cells for back-to-
                                             // front-output
                                             //
                                             // this computation was first written
                                             // by Stefan Nauber. please no-one
                                             // ask me why it works that way (or
                                             // may be not), especially not about
                                             // the angles and the sign of
                                             // the height field, I don't know
                                             // it.
            EpsCell2d eps_cell;
            const double pi = numbers::PI;
            const double cx = -std::cos(pi-flags.azimut_angle * 2*pi / 360.),
                         cz = -std::cos(flags.turn_angle * 2*pi / 360.),
                         sx = std::sin(pi-flags.azimut_angle * 2*pi / 360.),
                         sz = std::sin(flags.turn_angle * 2*pi / 360.);
            for (unsigned int vertex=0; vertex<4; ++vertex)
              {
                const double x = points[vertex](0),
                             y = points[vertex](1),
                             z = -heights[vertex];

                eps_cell.vertices[vertex](0) = -   cz*x+   sz*y;
                eps_cell.vertices[vertex](1) = -cx*sz*x-cx*cz*y-sx*z;

                                                 //      ( 1 0    0 )
                                                 // D1 = ( 0 cx -sx )
                                                 //      ( 0 sx  cx )

                                                 //      ( cy 0 sy )
                                                 // Dy = (  0 1  0 )
                                                 //      (-sy 0 cy )

                                                 //      ( cz -sz 0 )
                                                 // Dz = ( sz  cz 0 )
                                                 //      (  0   0 1 )

//       ( cz -sz 0 )( 1 0    0 )(x)   ( cz*x-sz*(cx*y-sx*z)+0*(sx*y+cx*z) )
// Dxz = ( sz  cz 0 )( 0 cx -sx )(y) = ( sz*x+cz*(cx*y-sx*z)+0*(sx*y+cx*z) )
//       (  0   0 1 )( 0 sx  cx )(z)   (  0*x+  *(cx*y-sx*z)+1*(sx*y+cx*z) )
              }

                                             // compute coordinates of
                                             // center of cell
            const Point<spacedim> center_point
              = (points[0] + points[1] + points[2] + points[3]) / 4;
            const double center_height
              = -(heights[0] + heights[1] + heights[2] + heights[3]) / 4;

                                             // compute the depth into
                                             // the picture
            eps_cell.depth = -sx*sz*center_point(0)
                             -sx*cz*center_point(1)
                             +cx*center_height;

            if (flags.draw_cells && flags.shade_cells)
              {
                Assert ((flags.color_vector < patch->data.n_rows()) ||
                        patch->data.n_rows() == 0,
                        ExcIndexRange (flags.color_vector, 0,
                                       patch->data.n_rows()));
                const double color_values[4]
                  = { patch->data.n_rows() != 0 ?
                      patch->data(flags.color_vector,i1*d1 + i2*d2)       : 1,

                      patch->data.n_rows() != 0 ?
                      patch->data(flags.color_vector,(i1+1)*d1 + i2*d2)   : 1,

                      patch->data.n_rows() != 0 ?
                      patch->data(flags.color_vector,i1*d1 + (i2+1)*d2)     : 1,

                      patch->data.n_rows() != 0 ?
                      patch->data(flags.color_vector,(i1+1)*d1 + (i2+1)*d2) : 1};

                                                 // set color value to average of the value
                                                 // at the vertices
                eps_cell.color_value = (color_values[0] +
                                        color_values[1] +
                                        color_values[3] +
                                        color_values[2]) / 4;

                                                 // update bounds of color
                                                 // field
                if (patch == patches.begin())
                  min_color_value = max_color_value = eps_cell.color_value;
                else
                  {
                    min_color_value = (min_color_value < eps_cell.color_value ?
                                       min_color_value : eps_cell.color_value);
                    max_color_value = (max_color_value > eps_cell.color_value ?
                                       max_color_value : eps_cell.color_value);
                  }
              }

                                             // finally add this cell
            cells.insert (eps_cell);
          }
    }

                                   // find out minimum and maximum x and
                                   // y coordinates to compute offsets
                                   // and scaling factors
  double x_min = cells.begin()->vertices[0](0);
  double x_max = x_min;
  double y_min = cells.begin()->vertices[0](1);
  double y_max = y_min;

  for (typename std::multiset<EpsCell2d>::const_iterator
         cell=cells.begin();
       cell!=cells.end(); ++cell)
    for (unsigned int vertex=0; vertex<4; ++vertex)
      {
        x_min = std::min (x_min, cell->vertices[vertex](0));
        x_max = std::max (x_max, cell->vertices[vertex](0));
        y_min = std::min (y_min, cell->vertices[vertex](1));
        y_max = std::max (y_max, cell->vertices[vertex](1));
      }

                                   // scale in x-direction such that
                                   // in the output 0 <= x <= 300.
                                   // don't scale in y-direction to
                                   // preserve the shape of the
                                   // triangulation
  const double scale = (flags.size /
                        (flags.size_type==EpsFlags::width ?
                         x_max - x_min :
                         y_min - y_max));

  const Point<2> offset(x_min, y_min);


                                   // now write preamble
  if (true)
    {
                                       // block this to have local
                                       // variables destroyed after
                                       // use
      std::time_t  time1= std::time (0);
      std::tm     *time = std::localtime(&time1);
      out << "%!PS-Adobe-2.0 EPSF-1.2" << '\n'
          << "%%Title: deal.II Output" << '\n'
          << "%%Creator: the deal.II library" << '\n'
          << "%%Creation Date: "
          << time->tm_year+1900 << "/"
          << time->tm_mon+1 << "/"
          << time->tm_mday << " - "
          << time->tm_hour << ":"
          << std::setw(2) << time->tm_min << ":"
          << std::setw(2) << time->tm_sec << '\n'
          << "%%BoundingBox: "
                                         // lower left corner
          << "0 0 "
                                         // upper right corner
          << static_cast<unsigned int>( (x_max-x_min) * scale + 0.5)
          << ' '
          << static_cast<unsigned int>( (y_max-y_min) * scale + 0.5)
          << '\n';

                                       // define some abbreviations to keep
                                       // the output small:
                                       // m=move turtle to
                                       // l=define a line
                                       // s=set rgb color
                                       // sg=set gray value
                                       // lx=close the line and plot the line
                                       // lf=close the line and fill the interior
      out << "/m {moveto} bind def"      << '\n'
          << "/l {lineto} bind def"      << '\n'
          << "/s {setrgbcolor} bind def" << '\n'
          << "/sg {setgray} bind def"    << '\n'
          << "/lx {lineto closepath stroke} bind def" << '\n'
          << "/lf {lineto closepath fill} bind def"   << '\n';

      out << "%%EndProlog" << '\n'
          << '\n';
                                       // set fine lines
      out << flags.line_width << " setlinewidth" << '\n';
                                       // allow only five digits
                                       // for output (instead of the
                                       // default six); this should suffice
                                       // even for fine grids, but reduces
                                       // the file size significantly
      out << std::setprecision (5);
    }

                                   // check if min and max
                                   // values for the color are
                                   // actually different. If
                                   // that is not the case (such
                                   // things happen, for
                                   // example, in the very first
                                   // time step of a time
                                   // dependent problem, if the
                                   // initial values are zero),
                                   // all values are equal, and
                                   // then we can draw
                                   // everything in an arbitrary
                                   // color. Thus, change one of
                                   // the two values arbitrarily
  if (max_color_value == min_color_value)
    max_color_value = min_color_value+1;

                                   // now we've got all the information
                                   // we need. write the cells.
                                   // note: due to the ordering, we
                                   // traverse the list of cells
                                   // back-to-front
  for (typename std::multiset<EpsCell2d>::const_iterator
         cell=cells.begin();
       cell!=cells.end(); ++cell)
    {
      if (flags.draw_cells)
        {
          if (flags.shade_cells)
            {
              const EpsFlags::RgbValues rgb_values
                = (*flags.color_function) (cell->color_value,
                                           min_color_value,
                                           max_color_value);

                                               // write out color
              if (rgb_values.is_grey())
                out << rgb_values.red << " sg ";
              else
                out << rgb_values.red   << ' '
                    << rgb_values.green << ' '
                    << rgb_values.blue  << " s ";
            }
          else
            out << "1 sg ";

          out << (cell->vertices[0]-offset) * scale << " m "
              << (cell->vertices[1]-offset) * scale << " l "
              << (cell->vertices[3]-offset) * scale << " l "
              << (cell->vertices[2]-offset) * scale << " lf"
              << '\n';
        }

      if (flags.draw_mesh)
        out << "0 sg "      // draw lines in black
            << (cell->vertices[0]-offset) * scale << " m "
            << (cell->vertices[1]-offset) * scale << " l "
            << (cell->vertices[3]-offset) * scale << " l "
            << (cell->vertices[2]-offset) * scale << " lx"
            << '\n';
    }
  out << "showpage" << '\n';
                                   // make sure everything now gets to
                                   // disk
  out << std::setprecision(old_precision);
  out.flush ();

  AssertThrow (out, ExcIO());
}



template <int dim, int spacedim>
void DataOutBase::write_gmv (const std::vector<Patch<dim,spacedim> > &patches,
                             const std::vector<std::string>          &data_names,
                             const std::vector<std_cxx1x::tuple<unsigned int, unsigned int, std::string> > &,
                             const GmvFlags                          &flags,
                             std::ostream                            &out)
{
  Assert(dim<=3, ExcNotImplemented());
  AssertThrow (out, ExcIO());

#ifndef DEAL_II_COMPILER_SUPPORTS_MPI
                                   // verify that there are indeed
                                   // patches to be written out. most
                                   // of the times, people just forget
                                   // to call build_patches when there
                                   // are no patches, so a warning is
                                   // in order. that said, the
                                   // assertion is disabled if we
                                   // support MPI since then it can
                                   // happen that on the coarsest
                                   // mesh, a processor simply has no
                                   // cells it actually owns, and in
                                   // that case it is legit if there
                                   // are no patches
  Assert (patches.size() > 0, ExcNoPatches());
#else
  if (patches.size() == 0)
    return;
#endif

  GmvStream gmv_out(out, flags);
  const unsigned int n_data_sets = data_names.size();
                                   // check against # of data sets in
                                   // first patch. checks against all
                                   // other patches are made in
                                   // write_gmv_reorder_data_vectors
  Assert ((patches[0].data.n_rows() == n_data_sets && !patches[0].points_are_available) ||
          (patches[0].data.n_rows() == n_data_sets+spacedim && patches[0].points_are_available),
          ExcDimensionMismatch (patches[0].points_are_available
                                ?
                                (n_data_sets + spacedim)
                                :
                                n_data_sets,
                                patches[0].data.n_rows()));

                                   ///////////////////////
                                   // preamble
  out << "gmvinput ascii"
      << '\n'
      << '\n';

                                   // first count the number of cells
                                   // and cells for later use
  unsigned int n_nodes;
  unsigned int n_cells;
  compute_sizes<dim,spacedim>(patches, n_nodes, n_cells);

                                   // in gmv format the vertex
                                   // coordinates and the data have an
                                   // order that is a bit unpleasant
                                   // (first all x coordinates, then
                                   // all y coordinate, ...; first all
                                   // data of variable 1, then
                                   // variable 2, etc), so we have to
                                   // copy the data vectors a bit around
                                   //
                                   // note that we copy vectors when
                                   // looping over the patches since we
                                   // have to write them one variable
                                   // at a time and don't want to use
                                   // more than one loop
                                   //
                                   // this copying of data vectors can
                                   // be done while we already output
                                   // the vertices, so do this on a
                                   // separate task and when wanting
                                   // to write out the data, we wait
                                   // for that task to finish
  Table<2,double> data_vectors (n_data_sets, n_nodes);
  void (*fun_ptr) (const std::vector<Patch<dim,spacedim> > &,
                   Table<2,double> &)
    = &DataOutBase::template write_gmv_reorder_data_vectors<dim,spacedim>;
  Threads::Task<> reorder_task = Threads::new_task (fun_ptr, patches, data_vectors);

                                   ///////////////////////////////
                                   // first make up a list of used
                                   // vertices along with their
                                   // coordinates
                                   //
                                   // note that we have to print
                                   // 3 dimensions
  out << "nodes " << n_nodes << '\n';
  for (unsigned int d=0;d<spacedim;++d)
    {
      gmv_out.selected_component = d;
      write_nodes(patches, gmv_out);
      out << '\n';
    }
  gmv_out.selected_component = numbers::invalid_unsigned_int;

  for (unsigned int d=spacedim;d<3;++d)
    {
      for (unsigned int i=0;i<n_nodes;++i)
        out << "0 ";
      out << '\n';
    }

                                   /////////////////////////////////
                                   // now for the cells. note that
                                   // vertices are counted from 1 onwards
  out << "cells " << n_cells << '\n';
  write_cells(patches, gmv_out);

                                   ///////////////////////////////////////
                                   // data output.
  out << "variable" << '\n';

                                   // now write the data vectors to
                                   // @p{out} first make sure that all
                                   // data is in place
  reorder_task.join ();

                                   // then write data.
                                   // the '1' means: node data (as opposed
                                   // to cell data, which we do not
                                   // support explicitly here)
  for (unsigned int data_set=0; data_set<n_data_sets; ++data_set)
    {
      out << data_names[data_set] << " 1" << '\n';
      std::copy (data_vectors[data_set].begin(),
                 data_vectors[data_set].end(),
                 std::ostream_iterator<double>(out, " "));
      out << '\n'
          << '\n';
    }



                                   // end of variable section
  out << "endvars" << '\n';

                                   // end of output
  out << "endgmv"
      << '\n';

                                   // make sure everything now gets to
                                   // disk
  out.flush ();

                                   // assert the stream is still ok
  AssertThrow (out, ExcIO());
}



template <int dim, int spacedim>
void DataOutBase::write_tecplot (const std::vector<Patch<dim,spacedim> > &patches,
                                 const std::vector<std::string>          &data_names,
                                 const std::vector<std_cxx1x::tuple<unsigned int, unsigned int, std::string> > &,
                                 const TecplotFlags                      &flags,
                                 std::ostream                            &out)
{
  AssertThrow (out, ExcIO());

#ifndef DEAL_II_COMPILER_SUPPORTS_MPI
                                   // verify that there are indeed
                                   // patches to be written out. most
                                   // of the times, people just forget
                                   // to call build_patches when there
                                   // are no patches, so a warning is
                                   // in order. that said, the
                                   // assertion is disabled if we
                                   // support MPI since then it can
                                   // happen that on the coarsest
                                   // mesh, a processor simply has no
                                   // cells it actually owns, and in
                                   // that case it is legit if there
                                   // are no patches
  Assert (patches.size() > 0, ExcNoPatches());
#else
  if (patches.size() == 0)
    return;
#endif

  TecplotStream tecplot_out(out, flags);

  const unsigned int n_data_sets = data_names.size();
                                   // check against # of data sets in
                                   // first patch. checks against all
                                   // other patches are made in
                                   // write_gmv_reorder_data_vectors
  Assert ((patches[0].data.n_rows() == n_data_sets && !patches[0].points_are_available) ||
          (patches[0].data.n_rows() == n_data_sets+spacedim && patches[0].points_are_available),
          ExcDimensionMismatch (patches[0].points_are_available
                                ?
                                (n_data_sets + spacedim)
                                :
                                n_data_sets,
                                patches[0].data.n_rows()));

                                   // first count the number of cells
                                   // and cells for later use
  unsigned int n_nodes;
  unsigned int n_cells;
  compute_sizes<dim,spacedim>(patches, n_nodes, n_cells);

                                   ///////////
                                   // preamble
  {
    std::time_t  time1= std::time (0);
    std::tm     *time = std::localtime(&time1);
    out << "# This file was generated by the deal.II library." << '\n'
        << "# Date =  "
        << time->tm_year+1900 << "/"
        << time->tm_mon+1 << "/"
        << time->tm_mday << '\n'
        << "# Time =  "
        << time->tm_hour << ":"
        << std::setw(2) << time->tm_min << ":"
        << std::setw(2) << time->tm_sec << '\n'
        << "#" << '\n'
        << "# For a description of the Tecplot format see the Tecplot documentation."
        << '\n'
        << "#" << '\n';


    out << "Variables=";

    switch (spacedim)
      {
        case 1:
              out << "\"x\"";
              break;
        case 2:
              out << "\"x\", \"y\"";
              break;
        case 3:
              out << "\"x\", \"y\", \"z\"";
              break;
        default:
              Assert (false, ExcNotImplemented());
      }

    for (unsigned int data_set=0; data_set<n_data_sets; ++data_set)
      out << ", \"" << data_names[data_set] << "\"";

    out << '\n';

    out << "zone ";
    if (flags.zone_name)
      out << "t=\"" << flags.zone_name << "\" ";

    out << "f=feblock, n=" << n_nodes << ", e=" << n_cells
        << ", et=" << tecplot_cell_type[dim] << '\n';
  }


                                   // in Tecplot FEBLOCK format the vertex
                                   // coordinates and the data have an
                                   // order that is a bit unpleasant
                                   // (first all x coordinates, then
                                   // all y coordinate, ...; first all
                                   // data of variable 1, then
                                   // variable 2, etc), so we have to
                                   // copy the data vectors a bit around
                                   //
                                   // note that we copy vectors when
                                   // looping over the patches since we
                                   // have to write them one variable
                                   // at a time and don't want to use
                                   // more than one loop
                                   //
                                   // this copying of data vectors can
                                   // be done while we already output
                                   // the vertices, so do this on a
                                   // separate task and when wanting
                                   // to write out the data, we wait
                                   // for that task to finish

  Table<2,double> data_vectors (n_data_sets, n_nodes);

  void (*fun_ptr) (const std::vector<Patch<dim,spacedim> > &,
                   Table<2,double> &)
    = &DataOutBase::template write_gmv_reorder_data_vectors<dim,spacedim>;
  Threads::Task<> reorder_task = Threads::new_task (fun_ptr, patches, data_vectors);

                                   ///////////////////////////////
                                   // first make up a list of used
                                   // vertices along with their
                                   // coordinates


  for (unsigned int d=0; d<spacedim; ++d)
    {
      tecplot_out.selected_component = d;
      write_nodes(patches, tecplot_out);
      out << '\n';
    }


                                   ///////////////////////////////////////
                                   // data output.
                                   //
                                   // now write the data vectors to
                                   // @p{out} first make sure that all
                                   // data is in place
  reorder_task.join ();

                                   // then write data.
  for (unsigned int data_set=0; data_set<n_data_sets; ++data_set)
    {
      std::copy (data_vectors[data_set].begin(),
                 data_vectors[data_set].end(),
                 std::ostream_iterator<double>(out, "\n"));
      out << '\n';
    }

  write_cells(patches, tecplot_out);

                                   // make sure everything now gets to
                                   // disk
  out.flush ();

                                   // assert the stream is still ok
  AssertThrow (out, ExcIO());
}



//---------------------------------------------------------------------------
// Macros for handling Tecplot API data

#ifdef DEAL_II_HAVE_TECPLOT

namespace
{
  class TecplotMacros
  {
    public:
      TecplotMacros(const unsigned int n_nodes = 0,
                    const unsigned int n_vars = 0,
                    const unsigned int n_cells = 0,
                    const unsigned int n_vert = 0);
      ~TecplotMacros();
      float & nd(const unsigned int i, const unsigned int j);
      int   & cd(const unsigned int i, const unsigned int j);
      std::vector<float> nodalData;
      std::vector<int>   connData;
    private:
      unsigned int n_nodes;
      unsigned int n_vars;
      unsigned int n_cells;
      unsigned int n_vert;
  };


  inline
  TecplotMacros::TecplotMacros(const unsigned int n_nodes,
                               const unsigned int n_vars,
                               const unsigned int n_cells,
                               const unsigned int n_vert)
                  :
                  n_nodes(n_nodes),
                  n_vars(n_vars),
                  n_cells(n_cells),
                  n_vert(n_vert)
  {
    nodalData.resize(n_nodes*n_vars);
    connData.resize(n_cells*n_vert);
  }



  inline
  TecplotMacros::~TecplotMacros()
  {}



  inline
  float & TecplotMacros::nd (const unsigned int i,
                             const unsigned int j)
  {
    return nodalData[i*n_nodes+j];
  }



  inline
  int & TecplotMacros::cd (const unsigned int i,
                           const unsigned int j)
  {
    return connData[i+j*n_vert];
  }

}


#endif
//---------------------------------------------------------------------------



template <int dim, int spacedim>
void DataOutBase::write_tecplot_binary (const std::vector<Patch<dim,spacedim> > &patches,
                                        const std::vector<std::string>          &data_names,
                                        const std::vector<std_cxx1x::tuple<unsigned int, unsigned int, std::string> > &vector_data_ranges,
                                        const TecplotFlags                      &flags,
                                        std::ostream                            &out)
{

#ifndef DEAL_II_HAVE_TECPLOT

                                   // simply call the ASCII output
                                   // function if the Tecplot API
                                   // isn't present
  write_tecplot (patches, data_names, vector_data_ranges, flags, out);
  return;

#else

                                   // Tecplot binary output only good
                                   // for 2D & 3D
  if (dim == 1)
    {
      write_tecplot (patches, data_names, vector_data_ranges, flags, out);
      return;
    }

                                   // if the user hasn't specified a
                                   // file name we should call the
                                   // ASCII function and use the
                                   // ostream @p{out} instead of doing
                                   // something silly later
  char* file_name = (char*) flags.tecplot_binary_file_name;

  if (file_name == NULL)
    {
                                       // At least in debug mode we
                                       // should tell users why they
                                       // don't get tecplot binary
                                       // output
      Assert(false, ExcMessage("Specify the name of the tecplot_binary"
                               " file through the TecplotFlags interface."));
      write_tecplot (patches, data_names, vector_data_ranges, flags, out);
      return;
    }


  AssertThrow (out, ExcIO());

#ifndef DEAL_II_COMPILER_SUPPORTS_MPI
                                   // verify that there are indeed
                                   // patches to be written out. most
                                   // of the times, people just forget
                                   // to call build_patches when there
                                   // are no patches, so a warning is
                                   // in order. that said, the
                                   // assertion is disabled if we
                                   // support MPI since then it can
                                   // happen that on the coarsest
                                   // mesh, a processor simply has no
                                   // cells it actually owns, and in
                                   // that case it is legit if there
                                   // are no patches
  Assert (patches.size() > 0, ExcNoPatches());
#else
  if (patches.size() == 0)
    return;
#endif

  const unsigned int n_data_sets = data_names.size();
                                   // check against # of data sets in
                                   // first patch. checks against all
                                   // other patches are made in
                                   // write_gmv_reorder_data_vectors
  Assert ((patches[0].data.n_rows() == n_data_sets && !patches[0].points_are_available) ||
          (patches[0].data.n_rows() == n_data_sets+spacedim && patches[0].points_are_available),
          ExcDimensionMismatch (patches[0].points_are_available
                                ?
                                (n_data_sets + spacedim)
                                :
                                n_data_sets,
                                patches[0].data.n_rows()));

                                   // first count the number of cells
                                   // and cells for later use
  unsigned int n_nodes;
  unsigned int n_cells;
  compute_sizes<dim,spacedim>(patches, n_nodes, n_cells);
                                   // local variables only needed to write Tecplot
                                   // binary output files
  const unsigned int vars_per_node  = (spacedim+n_data_sets),
                     nodes_per_cell = GeometryInfo<dim>::vertices_per_cell;

  TecplotMacros tm(n_nodes, vars_per_node, n_cells, nodes_per_cell);

  int is_double = 0,
      tec_debug = 0,
      cell_type = tecplot_binary_cell_type[dim];

  std::string tec_var_names;
  switch (spacedim)
    {
      case 2:
            tec_var_names  = "x y";
            break;
      case 3:
            tec_var_names  = "x y z";
            break;
      default:
            Assert(false, ExcNotImplemented());
    }

  for (unsigned int data_set=0; data_set<n_data_sets; ++data_set)
    {
      tec_var_names += " ";
      tec_var_names += data_names[data_set];
    }
                                   // in Tecplot FEBLOCK format the vertex
                                   // coordinates and the data have an
                                   // order that is a bit unpleasant
                                   // (first all x coordinates, then
                                   // all y coordinate, ...; first all
                                   // data of variable 1, then
                                   // variable 2, etc), so we have to
                                   // copy the data vectors a bit around
                                   //
                                   // note that we copy vectors when
                                   // looping over the patches since we
                                   // have to write them one variable
                                   // at a time and don't want to use
                                   // more than one loop
                                   //
                                   // this copying of data vectors can
                                   // be done while we already output
                                   // the vertices, so do this on a
                                   // separate task and when wanting
                                   // to write out the data, we wait
                                   // for that task to finish
  Table<2,double> data_vectors (n_data_sets, n_nodes);

  void (*fun_ptr) (const std::vector<Patch<dim,spacedim> > &,
                   Table<2,double> &)
    = &DataOutBase::template write_gmv_reorder_data_vectors<dim,spacedim>;
  Threads::Task<> reorder_task = Threads::new_task (fun_ptr, patches, data_vectors);

                                   ///////////////////////////////
                                   // first make up a list of used
                                   // vertices along with their
                                   // coordinates
  for (unsigned int d=1; d<=spacedim; ++d)
    {
      unsigned int entry=0;

      for (typename std::vector<Patch<dim,spacedim> >::const_iterator patch=patches.begin();
           patch!=patches.end(); ++patch)
        {
          const unsigned int n_subdivisions = patch->n_subdivisions;

          switch (dim)
            {
              case 2:
              {
                for (unsigned int j=0; j<n_subdivisions+1; ++j)
                  for (unsigned int i=0; i<n_subdivisions+1; ++i)
                    {
                      const double x_frac = i * 1./n_subdivisions,
                                   y_frac = j * 1./n_subdivisions;

                      tm.nd((d-1),entry) = static_cast<float>(
                        (((patch->vertices[1](d-1) * x_frac) +
                          (patch->vertices[0](d-1) * (1-x_frac))) * (1-y_frac) +
                         ((patch->vertices[3](d-1) * x_frac) +
                          (patch->vertices[2](d-1) * (1-x_frac))) * y_frac)
                      );
                      entry++;
                    }
                break;
              }

              case 3:
              {
                for (unsigned int j=0; j<n_subdivisions+1; ++j)
                  for (unsigned int k=0; k<n_subdivisions+1; ++k)
                    for (unsigned int i=0; i<n_subdivisions+1; ++i)
                      {
                        const double x_frac = i * 1./n_subdivisions,
                                     y_frac = k * 1./n_subdivisions,
                                     z_frac = j * 1./n_subdivisions;

                                                         // compute coordinates for
                                                         // this patch point
                        tm.nd((d-1),entry) = static_cast<float>(
                          ((((patch->vertices[1](d-1) * x_frac) +
                             (patch->vertices[0](d-1) * (1-x_frac))) * (1-y_frac) +
                            ((patch->vertices[3](d-1) * x_frac) +
                             (patch->vertices[2](d-1) * (1-x_frac))) * y_frac)   * (1-z_frac) +
                           (((patch->vertices[5](d-1) * x_frac) +
                             (patch->vertices[4](d-1) * (1-x_frac))) * (1-y_frac) +
                            ((patch->vertices[7](d-1) * x_frac) +
                             (patch->vertices[6](d-1) * (1-x_frac))) * y_frac)   * z_frac)
                        );
                        entry++;
                      }
                break;
              }

              default:
                    Assert (false, ExcNotImplemented());
            }
        }
    }


                                   ///////////////////////////////////////
                                   // data output.
                                   //
  reorder_task.join ();

                                   // then write data.
  for (unsigned int data_set=0; data_set<n_data_sets; ++data_set)
    for (unsigned int entry=0; entry<data_vectors[data_set].size(); entry++)
      tm.nd((spacedim+data_set),entry) = static_cast<float>(data_vectors[data_set][entry]);




                                   /////////////////////////////////
                                   // now for the cells. note that
                                   // vertices are counted from 1 onwards
  unsigned int first_vertex_of_patch = 0;
  unsigned int elem=0;

  for (typename std::vector<Patch<dim,spacedim> >::const_iterator patch=patches.begin();
       patch!=patches.end(); ++patch)
    {
      const unsigned int n_subdivisions = patch->n_subdivisions;
      const unsigned int n = n_subdivisions+1;
      const unsigned int d1=1;
      const unsigned int d2=n;
      const unsigned int d3=n*n;
                                       // write out the cells making
                                       // up this patch
      switch (dim)
        {
          case 2:
          {
            for (unsigned int i2=0; i2<n_subdivisions; ++i2)
              for (unsigned int i1=0; i1<n_subdivisions; ++i1)
                {
                  tm.cd(0,elem) = first_vertex_of_patch+(i1  )*d1+(i2  )*d2+1;
                  tm.cd(1,elem) = first_vertex_of_patch+(i1+1)*d1+(i2  )*d2+1;
                  tm.cd(2,elem) = first_vertex_of_patch+(i1+1)*d1+(i2+1)*d2+1;
                  tm.cd(3,elem) = first_vertex_of_patch+(i1  )*d1+(i2+1)*d2+1;

                  elem++;
                }
            break;
          }

          case 3:
          {
            for (unsigned int i3=0; i3<n_subdivisions; ++i3)
              for (unsigned int i2=0; i2<n_subdivisions; ++i2)
                for (unsigned int i1=0; i1<n_subdivisions; ++i1)
                  {
                                                     // note: vertex indices start with 1!


                    tm.cd(0,elem) = first_vertex_of_patch+(i1  )*d1+(i2  )*d2+(i3  )*d3+1;
                    tm.cd(1,elem) = first_vertex_of_patch+(i1+1)*d1+(i2  )*d2+(i3  )*d3+1;
                    tm.cd(2,elem) = first_vertex_of_patch+(i1+1)*d1+(i2+1)*d2+(i3  )*d3+1;
                    tm.cd(3,elem) = first_vertex_of_patch+(i1  )*d1+(i2+1)*d2+(i3  )*d3+1;
                    tm.cd(4,elem) = first_vertex_of_patch+(i1  )*d1+(i2  )*d2+(i3+1)*d3+1;
                    tm.cd(5,elem) = first_vertex_of_patch+(i1+1)*d1+(i2  )*d2+(i3+1)*d3+1;
                    tm.cd(6,elem) = first_vertex_of_patch+(i1+1)*d1+(i2+1)*d2+(i3+1)*d3+1;
                    tm.cd(7,elem) = first_vertex_of_patch+(i1  )*d1+(i2+1)*d2+(i3+1)*d3+1;

                    elem++;
                  }
            break;
          }

          default:
                Assert (false, ExcNotImplemented());
        }


                                       // finally update the number
                                       // of the first vertex of this patch
      first_vertex_of_patch += Utilities::fixed_power<dim>(n);
    }


  {
    int ierr      = 0,
        num_nodes = static_cast<int>(n_nodes),
        num_cells = static_cast<int>(n_cells);

    char dot[2] = {'.', 0};
                                     // Unfortunately, TECINI takes a
                                     // char *, but c_str() gives a
                                     // const char *.  As we don't do
                                     // anything else with
                                     // tec_var_names following
                                     // const_cast is ok
    char *var_names=const_cast<char *> (tec_var_names.c_str());
    ierr = TECINI (NULL,
                   var_names,
                   file_name,
                   dot,
                   &tec_debug,
                   &is_double);

    Assert (ierr == 0, ExcErrorOpeningTecplotFile(file_name));

    char FEBLOCK[] = {'F','E','B','L','O','C','K',0};
    ierr = TECZNE (NULL,
                   &num_nodes,
                   &num_cells,
                   &cell_type,
                   FEBLOCK,
                   NULL);

    Assert (ierr == 0, ExcTecplotAPIError());

    int total = (vars_per_node*num_nodes);

    ierr = TECDAT (&total,
                   &tm.nodalData[0],
                   &is_double);

    Assert (ierr == 0, ExcTecplotAPIError());

    ierr = TECNOD (&tm.connData[0]);

    Assert (ierr == 0, ExcTecplotAPIError());

    ierr = TECEND ();

    Assert (ierr == 0, ExcTecplotAPIError());
  }
#endif
}



template <int dim, int spacedim>
void
DataOutBase::write_vtk (const std::vector<Patch<dim,spacedim> > &patches,
                        const std::vector<std::string>          &data_names,
                        const std::vector<std_cxx1x::tuple<unsigned int, unsigned int, std::string> > &vector_data_ranges,
                        const VtkFlags                          &flags,
                        std::ostream                            &out)
{
  AssertThrow (out, ExcIO());

#ifndef DEAL_II_COMPILER_SUPPORTS_MPI
                                   // verify that there are indeed
                                   // patches to be written out. most
                                   // of the times, people just forget
                                   // to call build_patches when there
                                   // are no patches, so a warning is
                                   // in order. that said, the
                                   // assertion is disabled if we
                                   // support MPI since then it can
                                   // happen that on the coarsest
                                   // mesh, a processor simply has no
                                   // cells it actually owns, and in
                                   // that case it is legit if there
                                   // are no patches
  Assert (patches.size() > 0, ExcNoPatches());
#else
  if (patches.size() == 0)
    return;
#endif

  VtkStream vtk_out(out, flags);

  const unsigned int n_data_sets = data_names.size();
                                   // check against # of data sets in
                                   // first patch. checks against all
                                   // other patches are made in
                                   // write_gmv_reorder_data_vectors
  Assert ((patches[0].data.n_rows() == n_data_sets && !patches[0].points_are_available) ||
          (patches[0].data.n_rows() == n_data_sets+spacedim && patches[0].points_are_available),
          ExcDimensionMismatch (patches[0].points_are_available
                                ?
                                (n_data_sets + spacedim)
                                :
                                n_data_sets,
                                patches[0].data.n_rows()));

                                   ///////////////////////
                                   // preamble
  if (true)
    {
      std::time_t  time1= std::time (0);
      std::tm     *time = std::localtime(&time1);
      out << "# vtk DataFile Version 3.0"
          << '\n'
          << "#This file was generated by the deal.II library on "
          << time->tm_year+1900 << "/"
          << time->tm_mon+1 << "/"
          << time->tm_mday << " at "
          << time->tm_hour << ":"
          << std::setw(2) << time->tm_min << ":"
          << std::setw(2) << time->tm_sec
          << '\n'
          << "ASCII"
          << '\n'
          << "DATASET UNSTRUCTURED_GRID\n"
          << '\n';
    }


                                   // first count the number of cells
                                   // and cells for later use
  unsigned int n_nodes;
  unsigned int n_cells;
  compute_sizes<dim,spacedim>(patches, n_nodes, n_cells);
                                   // in gmv format the vertex
                                   // coordinates and the data have an
                                   // order that is a bit unpleasant
                                   // (first all x coordinates, then
                                   // all y coordinate, ...; first all
                                   // data of variable 1, then
                                   // variable 2, etc), so we have to
                                   // copy the data vectors a bit around
                                   //
                                   // note that we copy vectors when
                                   // looping over the patches since we
                                   // have to write them one variable
                                   // at a time and don't want to use
                                   // more than one loop
                                   //
                                   // this copying of data vectors can
                                   // be done while we already output
                                   // the vertices, so do this on a
                                   // separate task and when wanting
                                   // to write out the data, we wait
                                   // for that task to finish
  Table<2,double> data_vectors (n_data_sets, n_nodes);

  void (*fun_ptr) (const std::vector<Patch<dim,spacedim> > &,
                   Table<2,double> &)
    = &DataOutBase::template write_gmv_reorder_data_vectors<dim,spacedim>;
  Threads::Task<> reorder_task = Threads::new_task (fun_ptr, patches, data_vectors);

                                   ///////////////////////////////
                                   // first make up a list of used
                                   // vertices along with their
                                   // coordinates
                                   //
                                   // note that we have to print
                                   // d=1..3 dimensions
  out << "POINTS " << n_nodes << " double" << '\n';
  write_nodes(patches, vtk_out);
  out << '\n';
                                   /////////////////////////////////
                                   // now for the cells
  out << "CELLS " << n_cells << ' '
      << n_cells*(GeometryInfo<dim>::vertices_per_cell+1)
      << '\n';
  write_cells(patches, vtk_out);
  out << '\n';
                                   // next output the types of the
                                   // cells. since all cells are
                                   // the same, this is simple
  out << "CELL_TYPES " << n_cells << '\n';
  for (unsigned int i=0; i<n_cells; ++i)
    out << ' ' << vtk_cell_type[dim];
  out << '\n';
                                   ///////////////////////////////////////
                                   // data output.

                                   // now write the data vectors to
                                   // @p{out} first make sure that all
                                   // data is in place
  reorder_task.join ();

                                   // then write data.  the
                                   // 'POINT_DATA' means: node data
                                   // (as opposed to cell data, which
                                   // we do not support explicitly
                                   // here). all following data sets
                                   // are point data
  out << "POINT_DATA " << n_nodes
      << '\n';

                                   // when writing, first write out
                                   // all vector data, then handle the
                                   // scalar data sets that have been
                                   // left over
  std::vector<bool> data_set_written (n_data_sets, false);
  for (unsigned int n_th_vector=0; n_th_vector<vector_data_ranges.size(); ++n_th_vector)
    {
      AssertThrow (std_cxx1x::get<1>(vector_data_ranges[n_th_vector]) >=
                   std_cxx1x::get<0>(vector_data_ranges[n_th_vector]),
                   ExcLowerRange (std_cxx1x::get<1>(vector_data_ranges[n_th_vector]),
                                  std_cxx1x::get<0>(vector_data_ranges[n_th_vector])));
      AssertThrow (std_cxx1x::get<1>(vector_data_ranges[n_th_vector]) < n_data_sets,
                   ExcIndexRange (std_cxx1x::get<1>(vector_data_ranges[n_th_vector]),
                                  0, n_data_sets));
      AssertThrow (std_cxx1x::get<1>(vector_data_ranges[n_th_vector]) + 1
                   - std_cxx1x::get<0>(vector_data_ranges[n_th_vector]) <= 3,
                   ExcMessage ("Can't declare a vector with more than 3 components "
                               "in VTK"));

                                       // mark these components as already written:
      for (unsigned int i=std_cxx1x::get<0>(vector_data_ranges[n_th_vector]);
           i<=std_cxx1x::get<1>(vector_data_ranges[n_th_vector]);
           ++i)
        data_set_written[i] = true;

                                       // write the
                                       // header. concatenate all the
                                       // component names with double
                                       // underscores unless a vector
                                       // name has been specified
      out << "VECTORS ";

      if (std_cxx1x::get<2>(vector_data_ranges[n_th_vector]) != "")
        out << std_cxx1x::get<2>(vector_data_ranges[n_th_vector]);
      else
        {
          for (unsigned int i=std_cxx1x::get<0>(vector_data_ranges[n_th_vector]);
               i<std_cxx1x::get<1>(vector_data_ranges[n_th_vector]);
               ++i)
            out << data_names[i] << "__";
          out << data_names[std_cxx1x::get<1>(vector_data_ranges[n_th_vector])];
        }

      out << " double"
          << '\n';

                                       // now write data. pad all
                                       // vectors to have three
                                       // components
      for (unsigned int n=0; n<n_nodes; ++n)
        {
          switch (std_cxx1x::get<1>(vector_data_ranges[n_th_vector]) -
                  std_cxx1x::get<0>(vector_data_ranges[n_th_vector]))
            {
              case 0:
                    out << data_vectors(std_cxx1x::get<0>(vector_data_ranges[n_th_vector]), n) << " 0 0"
                        << '\n';
                    break;

              case 1:
                    out << data_vectors(std_cxx1x::get<0>(vector_data_ranges[n_th_vector]),   n) << ' '
                        << data_vectors(std_cxx1x::get<0>(vector_data_ranges[n_th_vector])+1, n) << " 0"
                        << '\n';
                    break;
              case 2:
                    out << data_vectors(std_cxx1x::get<0>(vector_data_ranges[n_th_vector]),   n) << ' '
                        << data_vectors(std_cxx1x::get<0>(vector_data_ranges[n_th_vector])+1, n) << ' '
                        << data_vectors(std_cxx1x::get<0>(vector_data_ranges[n_th_vector])+2, n)
                        << '\n';
                    break;

              default:
                                                     // VTK doesn't
                                                     // support
                                                     // anything else
                                                     // than vectors
                                                     // with 1, 2, or
                                                     // 3 components
                    Assert (false, ExcInternalError());
            }
        }
    }

                                   // now do the left over scalar data sets
  for (unsigned int data_set=0; data_set<n_data_sets; ++data_set)
    if (data_set_written[data_set] == false)
      {
        out << "SCALARS "
            << data_names[data_set]
            << " double 1"
            << '\n'
            << "LOOKUP_TABLE default"
            << '\n';
        std::copy (data_vectors[data_set].begin(),
                   data_vectors[data_set].end(),
                   std::ostream_iterator<double>(out, " "));
        out << '\n';
      }

                                   // make sure everything now gets to
                                   // disk
  out.flush ();

                                   // assert the stream is still ok
  AssertThrow (out, ExcIO());
}


void DataOutBase::write_vtu_header (std::ostream &out)
{
  AssertThrow (out, ExcIO());
  std::time_t  time1= std::time (0);
  std::tm     *time = std::localtime(&time1);
  out << "<?xml version=\"1.0\" ?> \n";
  out << "<!-- \n";
  out << "# vtk DataFile Version 3.0"
      << '\n'
      << "#This file was generated by the deal.II library on "
      << time->tm_year+1900 << "/"
      << time->tm_mon+1 << "/"
      << time->tm_mday << " at "
      << time->tm_hour << ":"
      << std::setw(2) << time->tm_min << ":"
      << std::setw(2) << time->tm_sec
      << "\n-->\n";

  out << "<VTKFile type=\"UnstructuredGrid\" version=\"0.1\"";
#ifdef HAVE_LIBZ
  out << " compressor=\"vtkZLibDataCompressor\"";
#endif
#ifdef DEAL_II_WORDS_BIGENDIAN
  out << " byte_order=\"BigEndian\"";
#else
  out << " byte_order=\"LittleEndian\"";
#endif
  out << ">";
  out << '\n';
  out << "<UnstructuredGrid>";
  out << '\n';
}



void DataOutBase::write_vtu_footer (std::ostream &out)
{
  AssertThrow (out, ExcIO());
  out << " </UnstructuredGrid>\n";
  out << "</VTKFile>\n";
}



template <int dim, int spacedim>
void
DataOutBase::write_vtu (const std::vector<Patch<dim,spacedim> > &patches,
                        const std::vector<std::string>          &data_names,
                        const std::vector<std_cxx1x::tuple<unsigned int, unsigned int, std::string> > &vector_data_ranges,
                        const VtkFlags                          &flags,
                        std::ostream                            &out)
{
  write_vtu_header(out);
  write_vtu_main (patches, data_names, vector_data_ranges, flags, out);
  write_vtu_footer(out);

  out << std::flush;
}


template <int dim, int spacedim>
void DataOutBase::write_vtu_main (const std::vector<Patch<dim,spacedim> > &patches,
                                  const std::vector<std::string>          &data_names,
                                  const std::vector<std_cxx1x::tuple<unsigned int, unsigned int, std::string> > &vector_data_ranges,
                                  const VtkFlags                          &flags,
                                  std::ostream                            &out)
{
  AssertThrow (out, ExcIO());

#ifndef DEAL_II_COMPILER_SUPPORTS_MPI
                                   // verify that there are indeed
                                   // patches to be written out. most
                                   // of the times, people just forget
                                   // to call build_patches when there
                                   // are no patches, so a warning is
                                   // in order. that said, the
                                   // assertion is disabled if we
                                   // support MPI since then it can
                                   // happen that on the coarsest
                                   // mesh, a processor simply has no
                                   // cells it actually owns, and in
                                   // that case it is legit if there
                                   // are no patches
  Assert (patches.size() > 0, ExcNoPatches());
#else
  if (patches.size() == 0)
    {
      // we still need to output a valid vtu file, because other CPUs
      // might output data. This is the minimal file that is accepted by paraview and visit.
      // if we remove the field definitions, visit is complaining.
      out << "<Piece NumberOfPoints=\"0\" NumberOfCells=\"0\" >\n"
          << "<Cells>\n"
          << "<DataArray type=\"UInt8\" Name=\"types\"></DataArray>\n"
          << "</Cells>\n"
          << "  <PointData Scalars=\"scalars\">\n";
      std::vector<bool> data_set_written (data_names.size(), false);
      for (unsigned int n_th_vector=0; n_th_vector<vector_data_ranges.size(); ++n_th_vector)
        {
                                           // mark these components as already
                                           // written:
          for (unsigned int i=std_cxx1x::get<0>(vector_data_ranges[n_th_vector]);
               i<=std_cxx1x::get<1>(vector_data_ranges[n_th_vector]);
               ++i)
            data_set_written[i] = true;

                                           // write the
                                           // header. concatenate all the
                                           // component names with double
                                           // underscores unless a vector
                                           // name has been specified
          out << "    <DataArray type=\"Float64\" Name=\"";

          if (std_cxx1x::get<2>(vector_data_ranges[n_th_vector]) != "")
            out << std_cxx1x::get<2>(vector_data_ranges[n_th_vector]);
          else
            {
              for (unsigned int i=std_cxx1x::get<0>(vector_data_ranges[n_th_vector]);
                   i<std_cxx1x::get<1>(vector_data_ranges[n_th_vector]);
                   ++i)
                out << data_names[i] << "__";
              out << data_names[std_cxx1x::get<1>(vector_data_ranges[n_th_vector])];
            }

          out << "\" NumberOfComponents=\"3\"></DataArray>\n";
        }

      for (unsigned int data_set=0; data_set<data_names.size(); ++data_set)
        if (data_set_written[data_set] == false)
          {
            out << "    <DataArray type=\"Float64\" Name=\""
                << data_names[data_set]
                << "\"></DataArray>\n";
          }

      out << "  </PointData>\n";
      out << "</Piece>\n";

      out << std::flush;

      return;
    }
#endif

  VtuStream vtu_out(out, flags);

  const unsigned int n_data_sets = data_names.size();
                                   // check against # of data sets in
                                   // first patch. checks against all
                                   // other patches are made in
                                   // write_gmv_reorder_data_vectors
  Assert ((patches[0].data.n_rows() == n_data_sets && !patches[0].points_are_available) ||
          (patches[0].data.n_rows() == n_data_sets+spacedim && patches[0].points_are_available),
          ExcDimensionMismatch (patches[0].points_are_available
                                ?
                                (n_data_sets + spacedim)
                                :
                                n_data_sets,
                                patches[0].data.n_rows()));


#ifdef HAVE_LIBZ
  const char *ascii_or_binary = "binary";
#else
  const char *ascii_or_binary = "ascii";
#endif


                                   // first count the number of cells
                                   // and cells for later use
  unsigned int n_nodes;
  unsigned int n_cells;
  compute_sizes<dim,spacedim>(patches, n_nodes, n_cells);
                                   // in gmv format the vertex
                                   // coordinates and the data have an
                                   // order that is a bit unpleasant
                                   // (first all x coordinates, then
                                   // all y coordinate, ...; first all
                                   // data of variable 1, then
                                   // variable 2, etc), so we have to
                                   // copy the data vectors a bit around
                                   //
                                   // note that we copy vectors when
                                   // looping over the patches since we
                                   // have to write them one variable
                                   // at a time and don't want to use
                                   // more than one loop
                                   //
                                   // this copying of data vectors can
                                   // be done while we already output
                                   // the vertices, so do this on a
                                   // separate task and when wanting
                                   // to write out the data, we wait
                                   // for that task to finish
  Table<2,double> data_vectors (n_data_sets, n_nodes);

  void (*fun_ptr) (const std::vector<Patch<dim,spacedim> > &,
                   Table<2,double> &)
    = &DataOutBase::template write_gmv_reorder_data_vectors<dim,spacedim>;
  Threads::Task<> reorder_task = Threads::new_task (fun_ptr, patches,
                                                    data_vectors);

                                   ///////////////////////////////
                                   // first make up a list of used
                                   // vertices along with their
                                   // coordinates
                                   //
                                   // note that according to the standard, we
                                   // have to print d=1..3 dimensions, even if
                                   // we are in reality in 2d, for example
  out << "<Piece NumberOfPoints=\"" << n_nodes
      <<"\" NumberOfCells=\"" << n_cells << "\" >\n";
  out << "  <Points>\n";
  out << "    <DataArray type=\"Float64\" NumberOfComponents=\"3\" format=\""
      << ascii_or_binary << "\">\n";
  write_nodes(patches, vtu_out);
  out << "    </DataArray>\n";
  out << "  </Points>\n\n";
                                   /////////////////////////////////
                                   // now for the cells
  out << "  <Cells>\n";
  out << "    <DataArray type=\"Int32\" Name=\"connectivity\" format=\""
      << ascii_or_binary << "\">\n";
  write_cells(patches, vtu_out);
  out << "    </DataArray>\n";

                                   // XML VTU format uses offsets; this is
                                   // different than the VTK format, which
                                   // puts the number of nodes per cell in
                                   // front of the connectivity list.
  out << "    <DataArray type=\"Int32\" Name=\"offsets\" format=\""
      << ascii_or_binary << "\">\n";

  std::vector<int32_t> offsets (n_cells);
  for(unsigned int i=0; i<n_cells; ++i)
    offsets[i] = (i+1)*GeometryInfo<dim>::vertices_per_cell;
  vtu_out << offsets;
  out << "\n";
  out << "    </DataArray>\n";

                                   // next output the types of the
                                   // cells. since all cells are
                                   // the same, this is simple
  out << "    <DataArray type=\"UInt8\" Name=\"types\" format=\""
      << ascii_or_binary << "\">\n";

  {
                                     // uint8_t might be a typedef to unsigned
                                     // char which is then not printed as
                                     // ascii integers
#ifdef HAVE_LIBZ
    std::vector<uint8_t> cell_types (n_cells,
                                     static_cast<uint8_t>(vtk_cell_type[dim]));
#else
    std::vector<unsigned int> cell_types (n_cells,
                                     vtk_cell_type[dim]);
#endif
                                     // this should compress well :-)
    vtu_out << cell_types;
  }
  out << "\n";
  out << "    </DataArray>\n";
  out << "  </Cells>\n";


                                   ///////////////////////////////////////
                                   // data output.

                                   // now write the data vectors to
                                   // @p{out} first make sure that all
                                   // data is in place
  reorder_task.join ();

                                   // then write data.  the
                                   // 'POINT_DATA' means: node data
                                   // (as opposed to cell data, which
                                   // we do not support explicitly
                                   // here). all following data sets
                                   // are point data
  out << "  <PointData Scalars=\"scalars\">\n";

                                   // when writing, first write out
                                   // all vector data, then handle the
                                   // scalar data sets that have been
                                   // left over
  std::vector<bool> data_set_written (n_data_sets, false);
  for (unsigned int n_th_vector=0; n_th_vector<vector_data_ranges.size(); ++n_th_vector)
    {
      AssertThrow (std_cxx1x::get<1>(vector_data_ranges[n_th_vector]) >=
                   std_cxx1x::get<0>(vector_data_ranges[n_th_vector]),
                   ExcLowerRange (std_cxx1x::get<1>(vector_data_ranges[n_th_vector]),
                                  std_cxx1x::get<0>(vector_data_ranges[n_th_vector])));
      AssertThrow (std_cxx1x::get<1>(vector_data_ranges[n_th_vector]) < n_data_sets,
                   ExcIndexRange (std_cxx1x::get<1>(vector_data_ranges[n_th_vector]),
                                  0, n_data_sets));
      AssertThrow (std_cxx1x::get<1>(vector_data_ranges[n_th_vector]) + 1
                   - std_cxx1x::get<0>(vector_data_ranges[n_th_vector]) <= 3,
                   ExcMessage ("Can't declare a vector with more than 3 components "
                               "in VTK"));

                                       // mark these components as already
                                       // written:
      for (unsigned int i=std_cxx1x::get<0>(vector_data_ranges[n_th_vector]);
           i<=std_cxx1x::get<1>(vector_data_ranges[n_th_vector]);
           ++i)
        data_set_written[i] = true;

                                       // write the
                                       // header. concatenate all the
                                       // component names with double
                                       // underscores unless a vector
                                       // name has been specified
      out << "    <DataArray type=\"Float64\" Name=\"";

      if (std_cxx1x::get<2>(vector_data_ranges[n_th_vector]) != "")
        out << std_cxx1x::get<2>(vector_data_ranges[n_th_vector]);
      else
        {
          for (unsigned int i=std_cxx1x::get<0>(vector_data_ranges[n_th_vector]);
               i<std_cxx1x::get<1>(vector_data_ranges[n_th_vector]);
               ++i)
            out << data_names[i] << "__";
          out << data_names[std_cxx1x::get<1>(vector_data_ranges[n_th_vector])];
        }

      out << "\" NumberOfComponents=\"3\" format=\""
          << ascii_or_binary << "\">\n";

                                       // now write data. pad all
                                       // vectors to have three
                                       // components
      std::vector<double> data;
      data.reserve (n_nodes*dim);

      for (unsigned int n=0; n<n_nodes; ++n)
        {
          switch (std_cxx1x::get<1>(vector_data_ranges[n_th_vector]) -
                  std_cxx1x::get<0>(vector_data_ranges[n_th_vector]))
            {
              case 0:
                    data.push_back (data_vectors(std_cxx1x::get<0>(vector_data_ranges[n_th_vector]), n));
                    data.push_back (0);
                    data.push_back (0);
                    break;

              case 1:
                    data.push_back (data_vectors(std_cxx1x::get<0>(vector_data_ranges[n_th_vector]),   n));
                    data.push_back (data_vectors(std_cxx1x::get<0>(vector_data_ranges[n_th_vector])+1, n));
                    data.push_back (0);
                    break;
              case 2:
                    data.push_back (data_vectors(std_cxx1x::get<0>(vector_data_ranges[n_th_vector]),   n));
                    data.push_back (data_vectors(std_cxx1x::get<0>(vector_data_ranges[n_th_vector])+1, n));
                    data.push_back (data_vectors(std_cxx1x::get<0>(vector_data_ranges[n_th_vector])+2, n));
                    break;

              default:
                                                     // VTK doesn't
                                                     // support
                                                     // anything else
                                                     // than vectors
                                                     // with 1, 2, or
                                                     // 3 components
                    Assert (false, ExcInternalError());
            }
        }
      vtu_out << data;
      out << "    </DataArray>\n";
    }

                                   // now do the left over scalar data sets
  for (unsigned int data_set=0; data_set<n_data_sets; ++data_set)
    if (data_set_written[data_set] == false)
      {
        out << "    <DataArray type=\"Float64\" Name=\""
            << data_names[data_set]
            << "\" format=\""
            << ascii_or_binary << "\">\n";

        std::vector<double> data (data_vectors[data_set].begin(),
                                  data_vectors[data_set].end());
        vtu_out << data;
        out << "    </DataArray>\n";
      }

  out << "  </PointData>\n";

                                   // Finish up writing a valid XML file
  out << " </Piece>\n";

                                   // make sure everything now gets to
                                   // disk
  out.flush ();

                                   // assert the stream is still ok
  AssertThrow (out, ExcIO());
}



template <int dim, int spacedim>
void
DataOutBase::
write_deal_II_intermediate (const std::vector<Patch<dim,spacedim> > &patches,
                            const std::vector<std::string>          &data_names,
                            const std::vector<std_cxx1x::tuple<unsigned int, unsigned int, std::string> > &vector_data_ranges,
                            const Deal_II_IntermediateFlags         &/*flags*/,
                            std::ostream                            &out)
{
  AssertThrow (out, ExcIO());

                                   // first write tokens indicating the
                                   // template parameters. we need this in
                                   // here because we may want to read in data
                                   // again even if we don't know in advance
                                   // the template parameters, see step-19
  out << dim << ' ' << spacedim << '\n';

                                   // then write a header
  out << "[deal.II intermediate format graphics data]" << '\n'
      << "[written by " << DEAL_II_PACKAGE_NAME << " " << DEAL_II_PACKAGE_VERSION << "]" << '\n'
      << "[Version: " << Deal_II_IntermediateFlags::format_version << "]" << '\n';

  out << data_names.size() << '\n';
  for (unsigned int i=0; i<data_names.size(); ++i)
    out << data_names[i] << '\n';

  out << patches.size() << '\n';
  for (unsigned int i=0; i<patches.size(); ++i)
    out << patches[i] << '\n';

  out << vector_data_ranges.size() << '\n';
  for (unsigned int i=0; i<vector_data_ranges.size(); ++i)
    out << std_cxx1x::get<0>(vector_data_ranges[i]) << ' '
        << std_cxx1x::get<1>(vector_data_ranges[i]) << '\n'
        << std_cxx1x::get<2>(vector_data_ranges[i]) << '\n';

  out << '\n';
                                   // make sure everything now gets to
                                   // disk
  out.flush ();
}



std::pair<unsigned int, unsigned int>
DataOutBase::
determine_intermediate_format_dimensions (std::istream &input)
{
  Assert (input, ExcIO());

  unsigned int dim, spacedim;
  input >> dim >> spacedim;

  return std::make_pair (dim, spacedim);
}



template <int dim, int spacedim>
void
DataOutBase::write_gmv_reorder_data_vectors (const std::vector<Patch<dim,spacedim> > &patches,
                                             Table<2,double>                         &data_vectors)
{
                                   // unlike in the main function, we
                                   // don't have here the data_names
                                   // field, so we initialize it with
                                   // the number of data sets in the
                                   // first patch. the equivalence of
                                   // these two definitions is checked
                                   // in the main function.

                                   // we have to take care, however, whether the
                                   // points are appended to the end of the
                                   // patch->data table
  const unsigned int n_data_sets
    =patches[0].points_are_available ? (patches[0].data.n_rows() - spacedim) : patches[0].data.n_rows();

  Assert (data_vectors.size()[0] == n_data_sets,
          ExcInternalError());

                                   // loop over all patches
  unsigned int next_value = 0;
  for (typename std::vector<Patch<dim,spacedim> >::const_iterator patch=patches.begin();
       patch != patches.end(); ++patch)
    {
      const unsigned int n_subdivisions = patch->n_subdivisions;

      Assert ((patch->data.n_rows() == n_data_sets && !patch->points_are_available) ||
              (patch->data.n_rows() == n_data_sets+spacedim && patch->points_are_available),
              ExcDimensionMismatch (patch->points_are_available
                                    ?
                                    (n_data_sets + spacedim)
                                    :
                                    n_data_sets,
                                    patch->data.n_rows()));
      Assert (patch->data.n_cols() == Utilities::fixed_power<dim>(n_subdivisions+1),
              ExcInvalidDatasetSize (patch->data.n_cols(), n_subdivisions+1));

      for (unsigned int i=0;i<patch->data.n_cols();++i, ++next_value)
        for (unsigned int data_set=0; data_set<n_data_sets; ++data_set)
          data_vectors[data_set][next_value] = patch->data(data_set,i);
    }

  for (unsigned int data_set=0; data_set<n_data_sets; ++data_set)
    Assert (data_vectors[data_set].size() == next_value,
            ExcInternalError());
}



/* --------------------------- class DataOutInterface ---------------------- */


template <int dim, int spacedim>
DataOutInterface<dim,spacedim>::DataOutInterface ()
                : default_subdivisions(1)
{}


template <int dim, int spacedim>
DataOutInterface<dim,spacedim>::~DataOutInterface ()
{}




template <int dim, int spacedim>
void DataOutInterface<dim,spacedim>::write_dx (std::ostream &out) const
{
  DataOutBase::write_dx (get_patches(), get_dataset_names(),
                         get_vector_data_ranges(),
                         dx_flags, out);
}



template <int dim, int spacedim>
void DataOutInterface<dim,spacedim>::write_ucd (std::ostream &out) const
{
  DataOutBase::write_ucd (get_patches(), get_dataset_names(),
                          get_vector_data_ranges(),
                          ucd_flags, out);
}



template <int dim, int spacedim>
void DataOutInterface<dim,spacedim>::write_gnuplot (std::ostream &out) const
{
  DataOutBase::write_gnuplot (get_patches(), get_dataset_names(),
                              get_vector_data_ranges(),
                              gnuplot_flags, out);
}



template <int dim, int spacedim>
void DataOutInterface<dim,spacedim>::write_povray (std::ostream &out) const
{
  DataOutBase::write_povray (get_patches(), get_dataset_names(),
                             get_vector_data_ranges(),
                             povray_flags, out);
}



template <int dim, int spacedim>
void DataOutInterface<dim,spacedim>::write_eps (std::ostream &out) const
{
  DataOutBase::write_eps (get_patches(), get_dataset_names(),
                          get_vector_data_ranges(),
                          eps_flags, out);
}



template <int dim, int spacedim>
void DataOutInterface<dim,spacedim>::write_gmv (std::ostream &out) const
{
  DataOutBase::write_gmv (get_patches(), get_dataset_names(),
                          get_vector_data_ranges(),
                          gmv_flags, out);
}



template <int dim, int spacedim>
void DataOutInterface<dim,spacedim>::write_tecplot (std::ostream &out) const
{
  DataOutBase::write_tecplot (get_patches(), get_dataset_names(),
                              get_vector_data_ranges(),
                              tecplot_flags, out);
}



template <int dim, int spacedim>
void DataOutInterface<dim,spacedim>::write_tecplot_binary (std::ostream &out) const
{
  DataOutBase::write_tecplot_binary (get_patches(), get_dataset_names(),
                                     get_vector_data_ranges(),
                                     tecplot_flags, out);
}



template <int dim, int spacedim>
void DataOutInterface<dim,spacedim>::write_vtk (std::ostream &out) const
{
  DataOutBase::write_vtk (get_patches(), get_dataset_names(),
                          get_vector_data_ranges(),
                          vtk_flags, out);
}

template <int dim, int spacedim>
void DataOutInterface<dim,spacedim>::write_vtu (std::ostream &out) const
{
  DataOutBase::write_vtu (get_patches(), get_dataset_names(),
                          get_vector_data_ranges(),
                          vtk_flags, out);
}

template <int dim, int spacedim>
void DataOutInterface<dim,spacedim>::write_vtu_in_parallel (const char* filename, MPI_Comm comm) const
{
#ifndef DEAL_II_COMPILER_SUPPORTS_MPI
  //without MPI fall back to the normal way to write a vtu file:
  (void)comm;

  std::ofstream f(filename);
  write_vtu (f);
#else

  int myrank, nproc;
  MPI_Comm_rank(comm, &myrank);
  MPI_Comm_size(comm, &nproc);

  MPI_Info info;
  MPI_Info_create(&info);
  MPI_File fh;
  MPI_File_open(MPI_COMM_WORLD, const_cast<char*>(filename),
                MPI_MODE_CREATE | MPI_MODE_WRONLY, info, &fh);
  MPI_File_set_size(fh, 0); // delete the file contents
  // this barrier is necessary, because otherwise others might already
  // write while one core is still setting the size to zero.
  MPI_Barrier(comm);
  MPI_Info_free(&info);

  unsigned int header_size;

  //write header
  if (myrank==0)
    {
      std::stringstream ss;
      DataOutBase::write_vtu_header(ss);
      header_size = ss.str().size();
      MPI_File_write(fh, const_cast<char*>(ss.str().c_str()), header_size, MPI_CHAR, NULL);
    }

  MPI_Bcast(&header_size, 1, MPI_INT, 0, comm);

  MPI_File_seek_shared( fh, header_size, MPI_SEEK_SET );
  {
    std::stringstream ss;
    DataOutBase::write_vtu_main (get_patches(), get_dataset_names(),
                                 get_vector_data_ranges(),
                                 vtk_flags, ss);
    MPI_File_write_ordered(fh, const_cast<char*>(ss.str().c_str()), ss.str().size(), MPI_CHAR, NULL);
  }

  //write footer
  if (myrank==0)
    {
      std::stringstream ss;
      DataOutBase::write_vtu_footer(ss);
      unsigned int footer_size = ss.str().size();
      MPI_File_write_shared(fh, const_cast<char*>(ss.str().c_str()), footer_size, MPI_CHAR, NULL);
    }
  MPI_File_close( &fh );
#endif
}


template <int dim, int spacedim>
void
DataOutInterface<dim,spacedim>::
write_pvd_record (std::ostream &out,
                  const std::vector<std::pair<double,std::string> >  &times_and_names) const
{
  AssertThrow (out, ExcIO());

  out << "<?xml version=\"1.0\"?>\n";

  std::time_t  time1= std::time (0);
  std::tm     *time = std::localtime(&time1);
  out << "<!--\n";
  out << "#This file was generated by the deal.II library on "
      << time->tm_year+1900 << "/"
      << time->tm_mon+1 << "/"
      << time->tm_mday << " at "
      << time->tm_hour << ":"
      << std::setw(2) << time->tm_min << ":"
      << std::setw(2) << time->tm_sec
      << "\n-->\n";

  out << "<VTKFile type=\"Collection\" version=\"0.1\" ByteOrder=\"LittleEndian\">\n";
  out << "  <Collection>\n";

  for(unsigned int i=0; i<times_and_names.size(); ++i)
    out << "    <DataSet timestep=\"" << times_and_names[i].first
        << "\" group=\"\" part=\"0\" file=\"" << times_and_names[i].second
        << "\"/>\n";

  out << "  </Collection>\n";
  out << "</VTKFile>\n";

  out.flush();

  AssertThrow (out, ExcIO());
}


template <int dim, int spacedim>
void
DataOutInterface<dim,spacedim>::write_pvtu_record (std::ostream &out,
                                                   const std::vector<std::string> &piece_names) const
{
  AssertThrow (out, ExcIO());

  const std::vector<std::string> data_names = get_dataset_names();
  const std::vector<std_cxx1x::tuple<unsigned int, unsigned int, std::string> > vector_data_ranges
    = get_vector_data_ranges();

  const unsigned int n_data_sets = data_names.size();

  out << "<?xml version=\"1.0\"?>\n";

  std::time_t  time1= std::time (0);
  std::tm     *time = std::localtime(&time1);
  out << "<!--\n";
  out << "#This file was generated by the deal.II library on "
      << time->tm_year+1900 << "/"
      << time->tm_mon+1 << "/"
      << time->tm_mday << " at "
      << time->tm_hour << ":"
      << std::setw(2) << time->tm_min << ":"
      << std::setw(2) << time->tm_sec
      << "\n-->\n";

  out << "<VTKFile type=\"PUnstructuredGrid\" version=\"0.1\" byte_order=\"LittleEndian\">\n";
  out << "  <PUnstructuredGrid GhostLevel=\"0\">\n";
  out << "    <PPointData Scalars=\"scalars\">\n";

                                   // We need to output in the same order as
                                   // the write_vtu function does:
  std::vector<bool> data_set_written (n_data_sets, false);
  for (unsigned int n_th_vector=0; n_th_vector<vector_data_ranges.size(); ++n_th_vector)
    {
      AssertThrow (std_cxx1x::get<1>(vector_data_ranges[n_th_vector]) >=
                   std_cxx1x::get<0>(vector_data_ranges[n_th_vector]),
                   ExcLowerRange (std_cxx1x::get<1>(vector_data_ranges[n_th_vector]),
                                  std_cxx1x::get<0>(vector_data_ranges[n_th_vector])));
      AssertThrow (std_cxx1x::get<1>(vector_data_ranges[n_th_vector]) < n_data_sets,
                   ExcIndexRange (std_cxx1x::get<1>(vector_data_ranges[n_th_vector]),
                                  0, n_data_sets));
      AssertThrow (std_cxx1x::get<1>(vector_data_ranges[n_th_vector]) + 1
                   - std_cxx1x::get<0>(vector_data_ranges[n_th_vector]) <= 3,
                   ExcMessage ("Can't declare a vector with more than 3 components "
                               "in VTK"));

                                       // mark these components as already
                                       // written:
      for (unsigned int i=std_cxx1x::get<0>(vector_data_ranges[n_th_vector]);
           i<=std_cxx1x::get<1>(vector_data_ranges[n_th_vector]);
           ++i)
        data_set_written[i] = true;

                                       // write the
                                       // header. concatenate all the
                                       // component names with double
                                       // underscores unless a vector
                                       // name has been specified
      out << "    <PDataArray type=\"Float64\" Name=\"";

      if (std_cxx1x::get<2>(vector_data_ranges[n_th_vector]) != "")
        out << std_cxx1x::get<2>(vector_data_ranges[n_th_vector]);
      else
        {
          for (unsigned int i=std_cxx1x::get<0>(vector_data_ranges[n_th_vector]);
               i<std_cxx1x::get<1>(vector_data_ranges[n_th_vector]);
               ++i)
            out << data_names[i] << "__";
          out << data_names[std_cxx1x::get<1>(vector_data_ranges[n_th_vector])];
        }

      out << "\" NumberOfComponents=\"3\" format=\"ascii\"/>\n";
    }

  for (unsigned int data_set=0; data_set<n_data_sets; ++data_set)
    if (data_set_written[data_set] == false)
      {
        out << "    <PDataArray type=\"Float64\" Name=\""
            << data_names[data_set]
            << "\" format=\"ascii\"/>\n";
      }

  out << "    </PPointData>\n";

  out << "    <PPoints>\n";
  out << "      <PDataArray type=\"Float64\" NumberOfComponents=\"3\"/>\n";
  out << "    </PPoints>\n";

  for(unsigned int i=0; i<piece_names.size(); ++i)
    out << "    <Piece Source=\"" << piece_names[i] << "\"/>\n";

  out << "  </PUnstructuredGrid>\n";
  out << "</VTKFile>\n";

  out.flush();

                                   // assert the stream is still ok
  AssertThrow (out, ExcIO());
}



template <int dim, int spacedim>
void
DataOutInterface<dim,spacedim>::write_visit_record (std::ostream &out,
                                                   const std::vector<std::string> &piece_names) const
{
  out << "!NBLOCKS " << piece_names.size() << '\n';
  for (unsigned int i=0; i<piece_names.size(); ++i)
    out << piece_names[i] << '\n';

  out << std::flush;
}



template <int dim, int spacedim>
void DataOutInterface<dim,spacedim>::
write_deal_II_intermediate (std::ostream &out) const
{
  DataOutBase::write_deal_II_intermediate (get_patches(), get_dataset_names(),
                                           get_vector_data_ranges(),
                                           deal_II_intermediate_flags, out);
}


template <int dim, int spacedim>
XDMFEntry DataOutInterface<dim,spacedim>::
create_xdmf_entry (const char *h5_filename, const double cur_time, MPI_Comm comm) const
{
    return DataOutBase::create_xdmf_entry(get_patches(), get_dataset_names(), get_vector_data_ranges(),
                                          h5_filename, cur_time, comm);
}

template <int dim, int spacedim>
XDMFEntry DataOutBase::create_xdmf_entry (const std::vector<Patch<dim,spacedim> > &patches,
                                          const std::vector<std::string>          &data_names,
                                          const std::vector<std_cxx1x::tuple<unsigned int, unsigned int, std::string> > &vector_data_ranges,
                                          const char* h5_filename,
                                          const double cur_time,
                                          MPI_Comm comm)
{
    unsigned int    local_node_cell_count[2], global_node_cell_count[2];
    const unsigned int n_data_sets = data_names.size();
    int             myrank;

#ifndef DEAL_II_HAVE_HDF5
				     // throw an exception, but first make
				     // sure the compiler does not warn about
				     // the now unused function arguments
    (void)patches;
    (void)data_names;
    (void)vector_data_ranges;
    (void)h5_filename;
    (void)cur_time;
    (void)comm;
    AssertThrow(false, ExcMessage ("XDMF support requires HDF5 to be turned on."));
#endif
    AssertThrow(dim == 2 || dim == 3, ExcMessage ("XDMF only supports 2 or 3 dimensions."));

    compute_sizes<dim,spacedim>(patches, local_node_cell_count[0], local_node_cell_count[1]);

    // And compute the global total
#ifdef DEAL_II_COMPILER_SUPPORTS_MPI
    MPI_Comm_rank(comm, &myrank);
    MPI_Allreduce(local_node_cell_count, global_node_cell_count, 2, MPI_UNSIGNED, MPI_SUM, comm);
#else
    myrank = 0;
    global_node_cell_count[0] = local_node_cell_count[0];
    global_node_cell_count[1] = local_node_cell_count[1];
#endif

    // Output the XDMF file only on the root process
    if (myrank == 0) {
        XDMFEntry       entry(h5_filename, cur_time, global_node_cell_count[0], global_node_cell_count[1], dim);

        // The vector names generated here must match those generated in the HDF5 file
        unsigned int    i, n_th_vector, data_set, pt_data_vector_dim;
        std::string     vector_name;
        for (n_th_vector=0,data_set=0;data_set<n_data_sets;) {
            // Advance n_th_vector to at least the current data set we are on
            while (n_th_vector < vector_data_ranges.size() && std_cxx1x::get<0>(vector_data_ranges[n_th_vector]) < data_set) n_th_vector++;

            // Determine whether the data is multiple dimensions or one
            if (std_cxx1x::get<0>(vector_data_ranges[n_th_vector]) == data_set) {
                // Multiple dimensions
                pt_data_vector_dim = std_cxx1x::get<1>(vector_data_ranges[n_th_vector]) - std_cxx1x::get<0>(vector_data_ranges[n_th_vector])+1;

                // Ensure the dimensionality of the data is correct
                AssertThrow (std_cxx1x::get<1>(vector_data_ranges[n_th_vector]) >= std_cxx1x::get<0>(vector_data_ranges[n_th_vector]),
                             ExcLowerRange (std_cxx1x::get<1>(vector_data_ranges[n_th_vector]), std_cxx1x::get<0>(vector_data_ranges[n_th_vector])));
                AssertThrow (std_cxx1x::get<1>(vector_data_ranges[n_th_vector]) < n_data_sets,
                             ExcIndexRange (std_cxx1x::get<1>(vector_data_ranges[n_th_vector]), 0, n_data_sets));

                // Determine the vector name
                // Concatenate all the
                // component names with double
                // underscores unless a vector
                // name has been specified
                if (std_cxx1x::get<2>(vector_data_ranges[n_th_vector]) != "") {
                    vector_name = std_cxx1x::get<2>(vector_data_ranges[n_th_vector]);
                } else {
                    vector_name = "";
                    for (i=std_cxx1x::get<0>(vector_data_ranges[n_th_vector]);i<std_cxx1x::get<1>(vector_data_ranges[n_th_vector]);++i)
                        vector_name += data_names[i] + "__";
                    vector_name += data_names[std_cxx1x::get<1>(vector_data_ranges[n_th_vector])];
                }
            } else {
                // One dimension
                pt_data_vector_dim = 1;
                vector_name = data_names[data_set];
            }

            entry.add_attribute(vector_name, pt_data_vector_dim);

            // Advance the current data set
            data_set += pt_data_vector_dim;
        }

        return entry;
    } else {
        return XDMFEntry();
    }
}

template <int dim, int spacedim>
void DataOutInterface<dim,spacedim>::
write_xdmf_file (const std::vector<XDMFEntry> &entries,
		 const char *filename,
		 MPI_Comm comm) const
{
    DataOutBase::write_xdmf_file(get_patches(), entries, filename, comm);
}



template <int dim, int spacedim>
void DataOutBase::write_xdmf_file (const std::vector<Patch<dim,spacedim> > &,
                                   const std::vector<XDMFEntry> &entries,
                                   const char *filename,
                                   MPI_Comm comm)
{
    int             myrank;

#ifdef DEAL_II_COMPILER_SUPPORTS_MPI
    MPI_Comm_rank(comm, &myrank);
#else
    (void)comm;
    myrank = 0;
#endif

    // Only rank 0 process writes the XDMF file
    if (myrank == 0)
      {
        std::ofstream                               xdmf_file(filename);
        std::vector<XDMFEntry>::const_iterator      it;

        xdmf_file << "<?xml version=\"1.0\" ?>\n";
        xdmf_file << "<!DOCTYPE Xdmf SYSTEM \"Xdmf.dtd\" []>\n";
        xdmf_file << "<Xdmf Version=\"2.0\">\n";
        xdmf_file << "  <Domain>\n";
        xdmf_file << "    <Grid Name=\"CellTime\" GridType=\"Collection\" CollectionType=\"Temporal\">\n";

        // Write out all the entries indented
        for (it=entries.begin();it!=entries.end();++it)
          xdmf_file << it->get_xdmf_content(3);

        xdmf_file << "    </Grid>\n";
        xdmf_file << "  </Domain>\n";
        xdmf_file << "</Xdmf>\n";

        xdmf_file.close();
    }
}


// Get the XDMF content associated with this entry
// If the entry is not valid, this returns false
std::string XDMFEntry::get_xdmf_content(const unsigned int indent_level) const
{
    std::stringstream   ss;
    std::map<std::string, unsigned int>::const_iterator     it;

    if (!valid) return "";

    ss << indent(indent_level+0) << "<Grid Name=\"mesh\" GridType=\"Uniform\">\n";
    ss << indent(indent_level+1) << "<Time Value=\"" << entry_time << "\"/>\n";
    ss << indent(indent_level+1) << "<Geometry GeometryType=\"" << (dimension == 2 ? "XY" : "XYZ" ) << "\">\n";
    ss << indent(indent_level+2) << "<DataItem Dimensions=\"" << num_nodes << " " << dimension << "\" NumberType=\"Float\" Precision=\"8\" Format=\"HDF\">\n";
    ss << indent(indent_level+3) << h5_filename << ":/nodes\n";
    ss << indent(indent_level+2) << "</DataItem>\n";
    ss << indent(indent_level+1) << "</Geometry>\n";
    // If we have cells defined, use a quadrilateral (2D) or hexahedron (3D) topology
    if (num_cells > 0) {
        ss << indent(indent_level+1) << "<Topology TopologyType=\"" << (dimension == 2 ? "Quadrilateral" : "Hexahedron") << "\" NumberOfElements=\"" << num_cells << "\">\n";
        ss << indent(indent_level+2) << "<DataItem Dimensions=\"" << num_cells << " " << (2 << (dimension-1)) << "\" NumberType=\"UInt\" Format=\"HDF\">\n";
        ss << indent(indent_level+3) << h5_filename << ":/cells\n";
        ss << indent(indent_level+2) << "</DataItem>\n";
        ss << indent(indent_level+1) << "</Topology>\n";
    } else {
        // Otherwise, we assume the points are isolated in space and use a Polyvertex topology
        ss << indent(indent_level+1) << "<Topology TopologyType=\"Polyvertex\" NumberOfElements=\"" << num_nodes << "\">\n";
        ss << indent(indent_level+1) << "</Topology>\n";
    }

    for (it=attribute_dims.begin();it!=attribute_dims.end();++it) {
        ss << indent(indent_level+1) << "<Attribute Name=\"" << it->first << "\" AttributeType=\"" << (it->second > 1 ? "Vector" : "Scalar") << "\" Center=\"Node\">\n";
        // Vectors must have 3 elements even for 2D models
        ss << indent(indent_level+2) << "<DataItem Dimensions=\"" << num_nodes << " " << (it->second > 1 ? 3 : 1) << "\" NumberType=\"Float\" Precision=\"8\" Format=\"HDF\">\n";
        ss << indent(indent_level+3) << h5_filename << ":/" << it->first << "\n";
        ss << indent(indent_level+2) << "</DataItem>\n";
        ss << indent(indent_level+1) << "</Attribute>\n";
    }

    ss << indent(indent_level+0) << "</Grid>\n";

    return ss.str();
}

template <int dim, int spacedim>
void DataOutInterface<dim,spacedim>::
write_hdf5_parallel (const char* filename, MPI_Comm comm) const
{
#ifndef DEAL_II_HAVE_HDF5
    AssertThrow(false, ExcMessage ("HDF5 support is disabled."));
#endif
    DataOutBase::write_hdf5_parallel(get_patches(), get_dataset_names(),
                                     get_vector_data_ranges(),
                                     filename, comm);
}

template <int dim, int spacedim>
void DataOutBase::write_hdf5_parallel (const std::vector<Patch<dim,spacedim> > &patches,
                                       const std::vector<std::string>          &data_names,
                                       const std::vector<std_cxx1x::tuple<unsigned int, unsigned int, std::string> > &vector_data_ranges,
                                       const char* filename,
                                       MPI_Comm comm)
{
#ifndef DEAL_II_HAVE_HDF5
				     // throw an exception, but first make
				     // sure the compiler does not warn about
				     // the now unused function arguments
    (void)patches;
    (void)data_names;
    (void)vector_data_ranges;
    (void)filename;
    (void)comm;
    AssertThrow(false, ExcMessage ("HDF5 support is disabled."));
#else
    hid_t           h5_file_id, plist_id;
    hid_t           node_dataspace, node_dataset, node_file_dataspace, node_memory_dataspace;
    hid_t           cell_dataspace, cell_dataset, cell_file_dataspace, cell_memory_dataspace;
    hid_t           pt_data_dataspace, pt_data_dataset, pt_data_file_dataspace, pt_data_memory_dataspace;
    herr_t          status;
    unsigned int    local_node_cell_count[2], global_node_cell_count[2], global_node_cell_offsets[2];
    hsize_t         count[2], offset[2], node_ds_dim[2], cell_ds_dim[2];
    const unsigned int n_data_sets = data_names.size();

    // If HDF5 is not parallel and we're using multiple processes, abort
#ifndef H5_HAVE_PARALLEL
#ifdef DEAL_II_COMPILER_SUPPORTS_MPI
    int world_size;
    MPI_Comm_size(comm, &world_size);
    AssertThrow (world_size <= 1,
                 ExcMessage ("Serial HDF5 output on multiple processes is not yet supported."));
#endif
#endif

    compute_sizes<dim,spacedim>(patches, local_node_cell_count[0], local_node_cell_count[1]);

    Table<2,double> data_vectors (n_data_sets, local_node_cell_count[0]);
    void (*fun_ptr) (const std::vector<Patch<dim,spacedim> > &, Table<2,double> &) = &DataOutBase::template write_gmv_reorder_data_vectors<dim,spacedim>;
    Threads::Task<> reorder_task = Threads::new_task (fun_ptr, patches, data_vectors);

    // Create file access properties
    plist_id = H5Pcreate(H5P_FILE_ACCESS);
    AssertThrow(plist_id != -1, ExcIO());
    // If MPI is enabled *and* HDF5 is parallel, we can do parallel output
#ifdef DEAL_II_COMPILER_SUPPORTS_MPI
#ifdef H5_HAVE_PARALLEL
    // Set the access to use the specified MPI_Comm object
    status = H5Pset_fapl_mpio(plist_id, comm, MPI_INFO_NULL);
    AssertThrow(status >= 0, ExcIO());
#endif
#endif

    // Overwrite any existing files (change this to an option?) and close the property list
    h5_file_id = H5Fcreate(filename, H5F_ACC_TRUNC, H5P_DEFAULT, plist_id);
    AssertThrow(h5_file_id >= 0, ExcIO());
    status = H5Pclose(plist_id);
    AssertThrow(status >= 0, ExcIO());

    // Compute the global total number of nodes/cells
    // And determine the offset of the data for this process
#ifdef DEAL_II_COMPILER_SUPPORTS_MPI
    MPI_Allreduce(local_node_cell_count, global_node_cell_count, 2, MPI_UNSIGNED, MPI_SUM, comm);
    MPI_Scan(local_node_cell_count, global_node_cell_offsets, 2, MPI_UNSIGNED, MPI_SUM, comm);
    global_node_cell_offsets[0] -= local_node_cell_count[0];
    global_node_cell_offsets[1] -= local_node_cell_count[1];
#else
    global_node_cell_offsets[0] = global_node_cell_offsets[1] = 0;
#endif

    // Write the nodes/cells to the HDF5 "stream" object. Record the process offset
    // so that node reference indices are correctly calculated
    HDF5MemStream   hdf5_data(local_node_cell_count, global_node_cell_offsets, dim);
    write_nodes(patches, hdf5_data);
    write_cells(patches, hdf5_data);

    // Create the dataspace for the nodes and cells
    node_ds_dim[0] = global_node_cell_count[0];
    node_ds_dim[1] = dim;
    node_dataspace = H5Screate_simple(2, node_ds_dim, NULL);
    AssertThrow(node_dataspace >= 0, ExcIO());

    cell_ds_dim[0] = global_node_cell_count[1];
    cell_ds_dim[1] = GeometryInfo<dim>::vertices_per_cell;
    cell_dataspace = H5Screate_simple(2, cell_ds_dim, NULL);
    AssertThrow(cell_dataspace >= 0, ExcIO());

    // Create the dataset for the nodes and cells
#if H5Gcreate_vers == 1
    node_dataset = H5Dcreate(h5_file_id, "nodes", H5T_NATIVE_DOUBLE, node_dataspace, H5P_DEFAULT);
#else
    node_dataset = H5Dcreate(h5_file_id, "nodes", H5T_NATIVE_DOUBLE, node_dataspace, H5P_DEFAULT, H5P_DEFAULT, H5P_DEFAULT);
#endif
    AssertThrow(node_dataset >= 0, ExcIO());
#if H5Gcreate_vers == 1
    cell_dataset = H5Dcreate(h5_file_id, "cells", H5T_NATIVE_UINT, cell_dataspace, H5P_DEFAULT);
#else
    cell_dataset = H5Dcreate(h5_file_id, "cells", H5T_NATIVE_UINT, cell_dataspace, H5P_DEFAULT, H5P_DEFAULT, H5P_DEFAULT);
#endif
    AssertThrow(cell_dataset >= 0, ExcIO());

    // Close the node and cell dataspaces since we're done with them
    status = H5Sclose(node_dataspace);
    AssertThrow(status >= 0, ExcIO());
    status = H5Sclose(cell_dataspace);
    AssertThrow(status >= 0, ExcIO());

    // Create the data subset we'll use to read from memory
    count[0] = local_node_cell_count[0];
    count[1] = dim;
    offset[0] = global_node_cell_offsets[0];
    offset[1] = 0;
    node_memory_dataspace = H5Screate_simple(2, count, NULL);
    AssertThrow(node_memory_dataspace >= 0, ExcIO());

    // Select the hyperslab in the file
    node_file_dataspace = H5Dget_space(node_dataset);
    AssertThrow(node_file_dataspace >= 0, ExcIO());
    status = H5Sselect_hyperslab(node_file_dataspace, H5S_SELECT_SET, offset, NULL, count, NULL);
    AssertThrow(status >= 0, ExcIO());

    // And repeat for cells
    count[0] = local_node_cell_count[1];
    count[1] = GeometryInfo<dim>::vertices_per_cell;
    offset[0] = global_node_cell_offsets[1];
    offset[1] = 0;
    cell_memory_dataspace = H5Screate_simple(2, count, NULL);
    AssertThrow(cell_memory_dataspace >= 0, ExcIO());

    cell_file_dataspace = H5Dget_space(cell_dataset);
    AssertThrow(cell_file_dataspace >= 0, ExcIO());
    status = H5Sselect_hyperslab(cell_file_dataspace, H5S_SELECT_SET, offset, NULL, count, NULL);
    AssertThrow(status >= 0, ExcIO());

    // Create the property list for a collective write
    plist_id = H5Pcreate(H5P_DATASET_XFER);
    AssertThrow(plist_id >= 0, ExcIO());
#ifdef DEAL_II_COMPILER_SUPPORTS_MPI
#ifdef H5_HAVE_PARALLEL
    status = H5Pset_dxpl_mpio(plist_id, H5FD_MPIO_COLLECTIVE);
    AssertThrow(status >= 0, ExcIO());
#endif
#endif

    // And finally, write the node data
    status = H5Dwrite(node_dataset, H5T_NATIVE_DOUBLE, node_memory_dataspace, node_file_dataspace, plist_id, hdf5_data.node_data());
    AssertThrow(status >= 0, ExcIO());

    // And the cell data
    status = H5Dwrite(cell_dataset, H5T_NATIVE_UINT, cell_memory_dataspace, cell_file_dataspace, plist_id, hdf5_data.cell_data());
    AssertThrow(status >= 0, ExcIO());

    reorder_task.join ();

    // when writing, first write out
    // all vector data, then handle the
    // scalar data sets that have been
    // left over
    unsigned int    i, n, q, r, n_th_vector, data_set, pt_data_vector_dim, mem_vector_dim;
    double          *pt_data;
    std::string     vector_name;
    for (n_th_vector=0,data_set=0;data_set<n_data_sets;) {
        // Advance n_th_vector to at least the current data set we are on
        while (n_th_vector < vector_data_ranges.size() && std_cxx1x::get<0>(vector_data_ranges[n_th_vector]) < data_set) n_th_vector++;

        // Determine the dimension of this data
        if (std_cxx1x::get<0>(vector_data_ranges[n_th_vector]) == data_set) {
            // Multiple dimensions
            pt_data_vector_dim = std_cxx1x::get<1>(vector_data_ranges[n_th_vector]) - std_cxx1x::get<0>(vector_data_ranges[n_th_vector])+1;

            // Ensure the dimensionality of the data is correct
            AssertThrow (std_cxx1x::get<1>(vector_data_ranges[n_th_vector]) >= std_cxx1x::get<0>(vector_data_ranges[n_th_vector]),
                         ExcLowerRange (std_cxx1x::get<1>(vector_data_ranges[n_th_vector]), std_cxx1x::get<0>(vector_data_ranges[n_th_vector])));
            AssertThrow (std_cxx1x::get<1>(vector_data_ranges[n_th_vector]) < n_data_sets,
                         ExcIndexRange (std_cxx1x::get<1>(vector_data_ranges[n_th_vector]), 0, n_data_sets));

            // Determine the vector name
            // Concatenate all the
            // component names with double
            // underscores unless a vector
            // name has been specified
            if (std_cxx1x::get<2>(vector_data_ranges[n_th_vector]) != "") {
                vector_name = std_cxx1x::get<2>(vector_data_ranges[n_th_vector]);
            } else {
                vector_name = "";
                for (i=std_cxx1x::get<0>(vector_data_ranges[n_th_vector]);i<std_cxx1x::get<1>(vector_data_ranges[n_th_vector]);++i)
                    vector_name += data_names[i] + "__";
                vector_name += data_names[std_cxx1x::get<1>(vector_data_ranges[n_th_vector])];
            }
        } else {
            // One dimension
            pt_data_vector_dim = 1;
            vector_name = data_names[data_set];
        }

        // Allocate space for the point data
        // Must be either 1D or 3D
        mem_vector_dim = (pt_data_vector_dim>1?3:1);
        pt_data = new double[local_node_cell_count[0]*mem_vector_dim];

        // Create the dataspace for the point data
        node_ds_dim[0] = global_node_cell_count[0];
        node_ds_dim[1] = mem_vector_dim;
        pt_data_dataspace = H5Screate_simple(2, node_ds_dim, NULL);
        AssertThrow(pt_data_dataspace >= 0, ExcIO());

#if H5Gcreate_vers == 1
        pt_data_dataset = H5Dcreate(h5_file_id, vector_name.c_str(), H5T_NATIVE_DOUBLE, pt_data_dataspace, H5P_DEFAULT);
#else
        pt_data_dataset = H5Dcreate(h5_file_id, vector_name.c_str(), H5T_NATIVE_DOUBLE, pt_data_dataspace, H5P_DEFAULT, H5P_DEFAULT, H5P_DEFAULT);
#endif
        AssertThrow(pt_data_dataset >= 0, ExcIO());

        // Create the data subset we'll use to read from memory
        count[0] = local_node_cell_count[0];
        count[1] = mem_vector_dim;
        offset[0] = global_node_cell_offsets[0];
        offset[1] = 0;
        pt_data_memory_dataspace = H5Screate_simple(2, count, NULL);
        AssertThrow(pt_data_memory_dataspace >= 0, ExcIO());

        // Select the hyperslab in the file
        pt_data_file_dataspace = H5Dget_space(pt_data_dataset);
        AssertThrow(pt_data_file_dataspace >= 0, ExcIO());
        status = H5Sselect_hyperslab(pt_data_file_dataspace, H5S_SELECT_SET, offset, NULL, count, NULL);
        AssertThrow(status >= 0, ExcIO());

        // Write point data to the memory array
        r = 0;
        for (i=0;i<local_node_cell_count[0];++i) {
            // Get the offset to the vector
            q = data_set;
            // Write the data vector
            for (n=0;n<pt_data_vector_dim;++n) pt_data[r++] = data_vectors(q+n, i);
            // Write 0 for the remainder of entries in 2D
            for (;n<mem_vector_dim;++n) pt_data[r++] = 0;
        }

        // And finally, write the data
        status = H5Dwrite(pt_data_dataset, H5T_NATIVE_DOUBLE, pt_data_memory_dataspace, pt_data_file_dataspace, plist_id, pt_data);
        AssertThrow(status >= 0, ExcIO());

        delete pt_data;

        // Close the dataspaces
        status = H5Sclose(pt_data_dataspace);
        AssertThrow(status >= 0, ExcIO());
        status = H5Sclose(pt_data_memory_dataspace);
        AssertThrow(status >= 0, ExcIO());
        status = H5Sclose(pt_data_file_dataspace);
        AssertThrow(status >= 0, ExcIO());
        // Close the dataset
        status = H5Dclose(pt_data_dataset);
        AssertThrow(status >= 0, ExcIO());

        // Advance the current data set
        data_set += pt_data_vector_dim;
    }

    // Close the file dataspaces
    status = H5Sclose(node_file_dataspace);
    AssertThrow(status >= 0, ExcIO());
    status = H5Sclose(cell_file_dataspace);
    AssertThrow(status >= 0, ExcIO());

    // Close the memory dataspaces
    status = H5Sclose(node_memory_dataspace);
    AssertThrow(status >= 0, ExcIO());
    status = H5Sclose(cell_memory_dataspace);
    AssertThrow(status >= 0, ExcIO());

    // Close the datasets
    status = H5Dclose(node_dataset);
    AssertThrow(status >= 0, ExcIO());
    status = H5Dclose(cell_dataset);
    AssertThrow(status >= 0, ExcIO());

    // Close the parallel access
    status = H5Pclose(plist_id);
    AssertThrow(status >= 0, ExcIO());

    // Close the file
    status = H5Fclose(h5_file_id);
    AssertThrow(status >= 0, ExcIO());
#endif
}



template <int dim, int spacedim>
void
DataOutInterface<dim,spacedim>::write (std::ostream &out,
                                       const OutputFormat output_format_) const
{
  OutputFormat output_format = output_format_;
  if (output_format == default_format)
    output_format = default_fmt;

  switch (output_format)
    {
      case none:
            break;

      case dx:
            write_dx (out);
            break;

      case ucd:
            write_ucd (out);
            break;

      case gnuplot:
            write_gnuplot (out);
            break;

      case povray:
            write_povray (out);
            break;

      case eps:
            write_eps(out);
            break;

      case gmv:
            write_gmv (out);
            break;

      case tecplot:
            write_tecplot (out);
            break;

      case tecplot_binary:
            write_tecplot_binary (out);
            break;

      case vtk:
            write_vtk (out);
            break;

      case vtu:
            write_vtu (out);
            break;

      case deal_II_intermediate:
            write_deal_II_intermediate (out);
            break;

      default:
            Assert (false, ExcNotImplemented());
    }
}



template <int dim, int spacedim>
void
DataOutInterface<dim,spacedim>::set_default_format(const OutputFormat fmt)
{
  Assert (fmt != default_format, ExcNotImplemented());
  default_fmt = fmt;
}



template <int dim, int spacedim>
void
DataOutInterface<dim,spacedim>::set_flags (const DXFlags &flags)
{
  dx_flags = flags;
}



template <int dim, int spacedim>
void
DataOutInterface<dim,spacedim>::set_flags (const UcdFlags &flags)
{
  ucd_flags = flags;
}



template <int dim, int spacedim>
void
DataOutInterface<dim,spacedim>::set_flags (const GnuplotFlags &flags)
{
  gnuplot_flags = flags;
}



template <int dim, int spacedim>
void
DataOutInterface<dim,spacedim>::set_flags (const PovrayFlags &flags)
{
  povray_flags = flags;
}



template <int dim, int spacedim>
void
DataOutInterface<dim,spacedim>::set_flags (const EpsFlags &flags)
{
  eps_flags = flags;
}



template <int dim, int spacedim>
void
DataOutInterface<dim,spacedim>::set_flags (const GmvFlags &flags)
{
  gmv_flags = flags;
}



template <int dim, int spacedim>
void
DataOutInterface<dim,spacedim>::set_flags (const TecplotFlags &flags)
{
  tecplot_flags = flags;
}



template <int dim, int spacedim>
void
DataOutInterface<dim,spacedim>::set_flags (const VtkFlags &flags)
{
  vtk_flags = flags;
}



template <int dim, int spacedim>
void
DataOutInterface<dim,spacedim>::set_flags (const Deal_II_IntermediateFlags &flags)
{
  deal_II_intermediate_flags = flags;
}



template <int dim, int spacedim>
std::string
DataOutInterface<dim,spacedim>::
default_suffix (const OutputFormat output_format) const
{
  if (output_format == default_format)
    return DataOutBase::default_suffix (default_fmt);
  else
    return DataOutBase::default_suffix (output_format);
}



template <int dim, int spacedim>
void
DataOutInterface<dim,spacedim>::declare_parameters (ParameterHandler &prm)
{
  prm.declare_entry ("Output format", "gnuplot",
                     Patterns::Selection (get_output_format_names ()),
                     "A name for the output format to be used");
  prm.declare_entry("Subdivisions", "1", Patterns::Integer(),
                    "Number of subdivisions of each mesh cell");

  prm.enter_subsection ("DX output parameters");
  DXFlags::declare_parameters (prm);
  prm.leave_subsection ();

  prm.enter_subsection ("UCD output parameters");
  UcdFlags::declare_parameters (prm);
  prm.leave_subsection ();

  prm.enter_subsection ("Gnuplot output parameters");
  GnuplotFlags::declare_parameters (prm);
  prm.leave_subsection ();

  prm.enter_subsection ("Povray output parameters");
  PovrayFlags::declare_parameters (prm);
  prm.leave_subsection ();

  prm.enter_subsection ("Eps output parameters");
  EpsFlags::declare_parameters (prm);
  prm.leave_subsection ();

  prm.enter_subsection ("Gmv output parameters");
  GmvFlags::declare_parameters (prm);
  prm.leave_subsection ();

  prm.enter_subsection ("Tecplot output parameters");
  TecplotFlags::declare_parameters (prm);
  prm.leave_subsection ();

  prm.enter_subsection ("Vtk output parameters");
  VtkFlags::declare_parameters (prm);
  prm.leave_subsection ();


  prm.enter_subsection ("deal.II intermediate output parameters");
  Deal_II_IntermediateFlags::declare_parameters (prm);
  prm.leave_subsection ();
}



template <int dim, int spacedim>
void
DataOutInterface<dim,spacedim>::parse_parameters (ParameterHandler &prm)
{
  const std::string& output_name = prm.get ("Output format");
  default_fmt = parse_output_format (output_name);
  default_subdivisions = prm.get_integer ("Subdivisions");

  prm.enter_subsection ("DX output parameters");
  dx_flags.parse_parameters (prm);
  prm.leave_subsection ();

  prm.enter_subsection ("UCD output parameters");
  ucd_flags.parse_parameters (prm);
  prm.leave_subsection ();

  prm.enter_subsection ("Gnuplot output parameters");
  gnuplot_flags.parse_parameters (prm);
  prm.leave_subsection ();

  prm.enter_subsection ("Povray output parameters");
  povray_flags.parse_parameters (prm);
  prm.leave_subsection ();

  prm.enter_subsection ("Eps output parameters");
  eps_flags.parse_parameters (prm);
  prm.leave_subsection ();

  prm.enter_subsection ("Gmv output parameters");
  gmv_flags.parse_parameters (prm);
  prm.leave_subsection ();

  prm.enter_subsection ("Tecplot output parameters");
  tecplot_flags.parse_parameters (prm);
  prm.leave_subsection ();

  prm.enter_subsection ("Vtk output parameters");
  vtk_flags.parse_parameters (prm);
  prm.leave_subsection ();

  prm.enter_subsection ("deal.II intermediate output parameters");
  deal_II_intermediate_flags.parse_parameters (prm);
  prm.leave_subsection ();
}



template <int dim, int spacedim>
std::size_t
DataOutInterface<dim,spacedim>::memory_consumption () const
{
  return (sizeof (default_fmt) +
          MemoryConsumption::memory_consumption (dx_flags) +
          MemoryConsumption::memory_consumption (ucd_flags) +
          MemoryConsumption::memory_consumption (gnuplot_flags) +
          MemoryConsumption::memory_consumption (povray_flags) +
          MemoryConsumption::memory_consumption (eps_flags) +
          MemoryConsumption::memory_consumption (gmv_flags) +
          MemoryConsumption::memory_consumption (tecplot_flags) +
          MemoryConsumption::memory_consumption (vtk_flags) +
          MemoryConsumption::memory_consumption (deal_II_intermediate_flags));
}



template <int dim, int spacedim>
std::vector<std_cxx1x::tuple<unsigned int, unsigned int, std::string> >
DataOutInterface<dim,spacedim>::get_vector_data_ranges () const
{
  return std::vector<std_cxx1x::tuple<unsigned int, unsigned int, std::string> >();
}




// ---------------------------------------------- DataOutReader ----------

template <int dim, int spacedim>
void
DataOutReader<dim,spacedim>::read (std::istream &in)
{
  Assert (in, ExcIO());

                                   // first empty previous content
  {
    std::vector<typename dealii::DataOutBase::Patch<dim,spacedim> >
      tmp;
    tmp.swap (patches);
  }
  {
    std::vector<std::string> tmp;
    tmp.swap (dataset_names);
  }
  {
    std::vector<std_cxx1x::tuple<unsigned int, unsigned int, std::string> > tmp;
    tmp.swap (vector_data_ranges);
  }

                                   // then check that we have the
                                   // correct header of this
                                   // file. both the first and second
                                   // real lines have to match, as
                                   // well as the dimension
                                   // information written before that
                                   // and the Version information
                                   // written in the third line
  {
    std::pair<unsigned int, unsigned int>
      dimension_info
      = this->determine_intermediate_format_dimensions (in);
    AssertThrow ((dimension_info.first  == dim) &&
                 (dimension_info.second == spacedim),
                 ExcIncompatibleDimensions (dimension_info.first, dim,
                                            dimension_info.second, spacedim));

                                     // read to the end of the line
    std::string tmp;
    getline (in, tmp);
  }

  {
    std::string header;
    getline (in, header);

    std::ostringstream s;
    s << "[deal.II intermediate format graphics data]";

    Assert (header == s.str(), ExcUnexpectedInput(s.str(),header));
  }
  {
    std::string header;
    getline (in, header);

    std::ostringstream s;
    s << "[written by " << DEAL_II_PACKAGE_NAME << " " << DEAL_II_PACKAGE_VERSION << "]";

    Assert (header == s.str(), ExcUnexpectedInput(s.str(),header));
  }
  {
    std::string header;
    getline (in, header);

    std::ostringstream s;
    s << "[Version: " << dealii::DataOutBase::Deal_II_IntermediateFlags::format_version << "]";

    Assert (header == s.str(),
            ExcMessage("Invalid or incompatible file format. Intermediate format "
                       "files can only be read by the same deal.II version as they "
                       "are written by."));
  }

                                   // then read the rest of the data
  unsigned int n_datasets;
  in >> n_datasets;
  dataset_names.resize (n_datasets);
  for (unsigned int i=0; i<n_datasets; ++i)
    in >> dataset_names[i];

  unsigned int n_patches;
  in >> n_patches;
  patches.resize (n_patches);
  for (unsigned int i=0; i<n_patches; ++i)
    in >> patches[i];

  unsigned int n_vector_data_ranges;
  in >> n_vector_data_ranges;
  vector_data_ranges.resize (n_vector_data_ranges);
  for (unsigned int i=0; i<n_vector_data_ranges; ++i)
    {
      in >> std_cxx1x::get<0>(vector_data_ranges[i])
         >> std_cxx1x::get<1>(vector_data_ranges[i]);

                                       // read in the name of that vector
                                       // range. because it is on a separate
                                       // line, we first need to read to the
                                       // end of the previous line (nothing
                                       // should be there any more after we've
                                       // read the previous two integers) and
                                       // then read the entire next line for
                                       // the name
      std::string name;
      getline(in, name);
      getline(in, name);
      std_cxx1x::get<2>(vector_data_ranges[i]) = name;
    }

  Assert (in, ExcIO());
}



template <int dim, int spacedim>
void
DataOutReader<dim,spacedim>::
merge (const DataOutReader<dim,spacedim> &source)
{
  typedef typename dealii::DataOutBase::Patch<dim,spacedim> Patch;


  const std::vector<Patch> source_patches = source.get_patches ();
  Assert (patches.size () != 0,        ExcNoPatches ());
  Assert (source_patches.size () != 0, ExcNoPatches ());
                                   // check equality of component
                                   // names
  Assert (get_dataset_names() == source.get_dataset_names(),
          ExcIncompatibleDatasetNames());

                                   // check equality of the vector data
                                   // specifications
  Assert (get_vector_data_ranges().size() ==
          source.get_vector_data_ranges().size(),
          ExcMessage ("Both sources need to declare the same components "
                      "as vectors."));
  for (unsigned int i=0; i<get_vector_data_ranges().size(); ++i)
    {
      Assert (std_cxx1x::get<0>(get_vector_data_ranges()[i]) ==
              std_cxx1x::get<0>(source.get_vector_data_ranges()[i]),
              ExcMessage ("Both sources need to declare the same components "
                          "as vectors."));
      Assert (std_cxx1x::get<1>(get_vector_data_ranges()[i]) ==
              std_cxx1x::get<1>(source.get_vector_data_ranges()[i]),
              ExcMessage ("Both sources need to declare the same components "
                          "as vectors."));
      Assert (std_cxx1x::get<2>(get_vector_data_ranges()[i]) ==
              std_cxx1x::get<2>(source.get_vector_data_ranges()[i]),
              ExcMessage ("Both sources need to declare the same components "
                          "as vectors."));
    }

                                   // make sure patches are compatible
  Assert (patches[0].n_subdivisions == source_patches[0].n_subdivisions,
          ExcIncompatiblePatchLists());
  Assert (patches[0].data.n_rows() == source_patches[0].data.n_rows(),
          ExcIncompatiblePatchLists());
  Assert (patches[0].data.n_cols() == source_patches[0].data.n_cols(),
          ExcIncompatiblePatchLists());

                                   // merge patches. store old number
                                   // of elements, since we need to
                                   // adjust patch numbers, etc
                                   // afterwards
  const unsigned int old_n_patches = patches.size();
  patches.insert (patches.end(),
                  source_patches.begin(),
                  source_patches.end());

                                   // adjust patch numbers
  for (unsigned int i=old_n_patches; i<patches.size(); ++i)
    patches[i].patch_index += old_n_patches;

                                   // adjust patch neighbors
  for (unsigned int i=old_n_patches; i<patches.size(); ++i)
    for (unsigned int n=0; n<GeometryInfo<dim>::faces_per_cell; ++n)
      if (patches[i].neighbors[n] != Patch::no_neighbor)
        patches[i].neighbors[n] += old_n_patches;
}



template <int dim, int spacedim>
const std::vector<typename dealii::DataOutBase::Patch<dim,spacedim> > &
DataOutReader<dim,spacedim>::get_patches () const
{
  return patches;
}



template <int dim, int spacedim>
std::vector<std::string>
DataOutReader<dim,spacedim>::get_dataset_names () const
{
  return dataset_names;
}



template <int dim, int spacedim>
std::vector<std_cxx1x::tuple<unsigned int, unsigned int, std::string> >
DataOutReader<dim,spacedim>::get_vector_data_ranges () const
{
  return vector_data_ranges;
}




template <int dim, int spacedim>
std::ostream &
operator << (std::ostream                           &out,
             const DataOutBase::Patch<dim,spacedim> &patch)
{
                                   // write a header line
  out << "[deal.II intermediate Patch<" << dim << ',' << spacedim << ">]"
      << '\n';

                                   // then write all the data that is
                                   // in this patch
  for (unsigned int i=0; i<GeometryInfo<dim>::vertices_per_cell; ++i)
    out << patch.vertices[GeometryInfo<dim>::ucd_to_deal[i]] << ' ';
  out << '\n';

  for (unsigned int i=0; i<GeometryInfo<dim>::faces_per_cell; ++i)
    out << patch.neighbors[i] << ' ';
  out << '\n';

  out << patch.patch_index << ' ' << patch.n_subdivisions
      << '\n';

  out << patch.points_are_available<<'\n';

  out << patch.data.n_rows() << ' ' << patch.data.n_cols() << '\n';
  for (unsigned int i=0; i<patch.data.n_rows(); ++i)
    for (unsigned int j=0; j<patch.data.n_cols(); ++j)
      out << patch.data[i][j] << ' ';
  out << '\n';
  out << '\n';

  return out;
}



template <int dim, int spacedim>
std::istream &
operator >> (std::istream                     &in,
             DataOutBase::Patch<dim,spacedim> &patch)
{
  Assert (in, ExcIO());

                                   // read a header line and compare
                                   // it to what we usually
                                   // write. skip all lines that
                                   // contain only blanks at the start
  {
    std::string header;
    do
      {
        getline (in, header);
        while ((header.size() != 0) &&
               (header[header.size()-1] == ' '))
          header.erase(header.size()-1);
      }
    while ((header == "") && in);

    std::ostringstream s;
    s << "[deal.II intermediate Patch<" << dim << ',' << spacedim << ">]";

    Assert (header == s.str(), ExcUnexpectedInput(s.str(),header));
  }


                                   // then read all the data that is
                                   // in this patch
  for (unsigned int i=0; i<GeometryInfo<dim>::vertices_per_cell; ++i)
    in >> patch.vertices[GeometryInfo<dim>::ucd_to_deal[i]];

  for (unsigned int i=0; i<GeometryInfo<dim>::faces_per_cell; ++i)
    in >> patch.neighbors[i];

  in >> patch.patch_index >> patch.n_subdivisions;

  in >> patch.points_are_available;

  unsigned int n_rows, n_cols;
  in >> n_rows >> n_cols;
  patch.data.reinit (n_rows, n_cols);
  for (unsigned int i=0; i<patch.data.n_rows(); ++i)
    for (unsigned int j=0; j<patch.data.n_cols(); ++j)
      in >> patch.data[i][j];

  Assert (in, ExcIO());

  return in;
}




// explicit instantiations
#define INSTANTIATE(dim,spacedim) \
  template class DataOutInterface<dim,spacedim>;                \
  template class DataOutReader<dim,spacedim>;                   \
  template struct DataOutBase::Patch<dim,spacedim>;              \
  template                                                      \
  std::ostream &                                                \
  operator << (std::ostream                           &out,     \
               const DataOutBase::Patch<dim,spacedim> &patch);  \
  template                                                      \
  std::istream &                                                \
  operator >> (std::istream                     &in,            \
               DataOutBase::Patch<dim,spacedim> &patch)

INSTANTIATE(1,1);
INSTANTIATE(2,2);
INSTANTIATE(3,3);
INSTANTIATE(4,4);
INSTANTIATE(1,2);
INSTANTIATE(1,3);
INSTANTIATE(2,3);
INSTANTIATE(3,4);

#undef INSTANTIATE

DEAL_II_NAMESPACE_CLOSE<|MERGE_RESOLUTION|>--- conflicted
+++ resolved
@@ -1084,13 +1084,7 @@
     unsigned int d2,
     unsigned int d3)
   {
-<<<<<<< HEAD
-    Assert (dim <= 3, ExcNotImplemented());
-
-    int nodes[8];
-=======
     int nodes[1<<dim];
->>>>>>> 88989182
     nodes[GeometryInfo<dim>::dx_to_deal[0]] = start;
     nodes[GeometryInfo<dim>::dx_to_deal[1]] = start+d1;
     if (dim>=2)
@@ -1312,13 +1306,7 @@
     unsigned int d2,
     unsigned int d3)
   {
-<<<<<<< HEAD
-    Assert (dim <= 3, ExcNotImplemented());
-
-    int nodes[8];
-=======
     int nodes[1<<dim];
->>>>>>> 88989182
     nodes[GeometryInfo<dim>::ucd_to_deal[0]] = start;
     nodes[GeometryInfo<dim>::ucd_to_deal[1]] = start+d1;
     if (dim>=2)
